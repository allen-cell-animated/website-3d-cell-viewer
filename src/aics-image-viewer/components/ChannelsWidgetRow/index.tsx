import React, { useState } from "react";
import { Button, List, Checkbox } from "antd";
import { CheckboxChangeEvent } from "antd/lib/checkbox";
import { Channel, ControlPoint } from "@aics/volume-viewer";

import TfEditor from "../TfEditor";
import { ISOSURFACE_OPACITY_SLIDER_MAX } from "../../shared/constants";
import ColorPicker from "../ColorPicker";

import "./styles.css";

import {
  ColorObject,
  colorObjectToArray,
  ColorArray,
  colorArrayToObject,
} from "../../shared/utils/colorRepresentations";
import { ChannelStateKey, ChannelState, ChannelSettingUpdater } from "../../shared/utils/viewerChannelSettings";
import { IsosurfaceFormat } from "../../shared/types";
import ViewerIcon from "../shared/ViewerIcon";
import SliderRow from "../shared/SliderRow";

interface ChannelsWidgetRowProps {
  index: number;
  name: string;
  volumeChecked: boolean;
  isosurfaceChecked: boolean;
  isovalue: number;
  isosurfaceOpacity: number;
  colorizeEnabled: boolean;
  colorizeAlpha: number;
  color: ColorArray;
  channelControlPoints: ControlPoint[];
  channelDataForChannel: Channel;

  changeChannelSetting: ChannelSettingUpdater;

  saveIsosurface: (channelIndex: number, type: IsosurfaceFormat) => void;
  onColorChangeComplete?: (newRGB: ColorObject, oldRGB?: ColorObject, index?: number) => void;
}

const ChannelsWidgetRow: React.FC<ChannelsWidgetRowProps> = (props: ChannelsWidgetRowProps) => {
  const { index, changeChannelSetting, isosurfaceChecked, volumeChecked, saveIsosurface } = props;
  const [controlsOpen, setControlsOpen] = useState(false);

  const volumeCheckHandler = ({ target }: CheckboxChangeEvent): void => {
    changeChannelSetting(index, "volumeEnabled", target.checked);
  };

  const isosurfaceCheckHandler = ({ target }: CheckboxChangeEvent): void => {
    changeChannelSetting(index, "isosurfaceEnabled", target.checked);
  };

  const createChannelSettingHandler = <K extends ChannelStateKey>(settingKey: K) => {
    return (newValue: ChannelState[K]) => changeChannelSetting(index, settingKey, newValue);
  };

  const _onIsovalueChange = createChannelSettingHandler("isovalue");
  const onIsovalueChange = ([newValue]: number[]): void => _onIsovalueChange(newValue);
  const _onOpacityChange = createChannelSettingHandler("opacity");
  const onOpacityChange = ([newValue]: number[]): void => _onOpacityChange(newValue / ISOSURFACE_OPACITY_SLIDER_MAX);

  const onColorChange = (newRGB: ColorObject, _oldRGB?: ColorObject, index?: number): void => {
    const color = colorObjectToArray(newRGB);
    props.changeChannelSetting(index!, "color", color);
  };

  const createColorPicker = (): React.ReactNode => (
    <ColorPicker
      color={colorArrayToObject(props.color)}
      onColorChange={onColorChange}
      onColorChangeComplete={props.onColorChangeComplete}
      disableAlpha={true}
      idx={index}
      width={18}
    />
  );

  const visibilityControls = (
    <div className="channel-visibility-controls">
      <Checkbox checked={volumeChecked} onChange={volumeCheckHandler}>
        Vol
      </Checkbox>
      <Checkbox checked={isosurfaceChecked} onChange={isosurfaceCheckHandler}>
        Surf
      </Checkbox>
      <Button
        icon={<ViewerIcon type="preferences" style={{ fontSize: "16px" }} />}
        onClick={() => setControlsOpen(!controlsOpen)}
        title="Open channel settings"
        type="text"
      />
    </div>
  );

  const createTFEditor = (): React.ReactNode => {
    const { channelControlPoints, channelDataForChannel, colorizeEnabled, colorizeAlpha } = props;
    return (
      <TfEditor
        id={"TFEditor" + index}
        fit-to-data={false}
        width={418}
        height={125}
        volumeData={channelDataForChannel.volumeData}
        channelData={channelDataForChannel}
        controlPoints={channelControlPoints}
        updateChannelLutControlPoints={createChannelSettingHandler("controlPoints")}
        updateColorizeMode={createChannelSettingHandler("colorizeEnabled")}
        updateColorizeAlpha={createChannelSettingHandler("colorizeAlpha")}
        colorizeEnabled={colorizeEnabled}
        colorizeAlpha={colorizeAlpha}
      />
    );
  };

  const renderSurfaceControls = (): React.ReactNode => (
<<<<<<< HEAD
    <div>
      <SliderRow label="Isovalue" max={255} start={ISOVALUE_DEFAULT} onChange={onIsovalueChange} formatInteger={true} />
      <SliderRow
        label="Opacity"
        max={ISOSURFACE_OPACITY_SLIDER_MAX}
        start={ISOSURFACE_OPACITY_DEFAULT * ISOSURFACE_OPACITY_SLIDER_MAX}
        onChange={onOpacityChange}
        formatInteger={true}
      />
      <div className="button-row">
        <Button onClick={() => saveIsosurface(index, "GLTF")}>Export GLTF</Button>
        <Button onClick={() => saveIsosurface(index, "STL")}>Export STL</Button>
      </div>
    </div>
=======
    <Col span={24}>
      {createSliderRow("Isovalue", 255, props.isovalue, onIsovalueChange)}
      {createSliderRow(
        "Opacity",
        ISOSURFACE_OPACITY_SLIDER_MAX,
        props.isosurfaceOpacity * ISOSURFACE_OPACITY_SLIDER_MAX,
        onOpacityChange
      )}
      <Button disabled={!isosurfaceChecked} onClick={() => saveIsosurface(index, "GLTF")} style={STYLES.raisedButton}>
        Save GLTF
      </Button>
      <Button disabled={!isosurfaceChecked} onClick={() => saveIsosurface(index, "STL")} style={STYLES.raisedButton}>
        Save STL
      </Button>
    </Col>
>>>>>>> 39afe45f
  );

  const renderControls = (): React.ReactNode => {
    if (!volumeChecked && !isosurfaceChecked) {
      return <h4 style={{ fontStyle: "italic" }}>Not currently visible</h4>;
    }
    return (
      <>
        {volumeChecked && (
          <>
            <h4>Volume settings:</h4>
            {createTFEditor()}
          </>
        )}
        {isosurfaceChecked && (
          <>
            <h4>Surface settings:</h4>
            {renderSurfaceControls()}
          </>
        )}
      </>
    );
  };

  const rowClass = controlsOpen ? "channel-row" : "channel-row controls-closed";
  return (
    <List.Item key={index} className={rowClass}>
      <List.Item.Meta title={props.name} avatar={createColorPicker()} />
      {visibilityControls}
      {controlsOpen && <div style={{ width: "100%" }}>{renderControls()}</div>}
    </List.Item>
  );
};

export default ChannelsWidgetRow;<|MERGE_RESOLUTION|>--- conflicted
+++ resolved
@@ -114,13 +114,12 @@
   };
 
   const renderSurfaceControls = (): React.ReactNode => (
-<<<<<<< HEAD
     <div>
-      <SliderRow label="Isovalue" max={255} start={ISOVALUE_DEFAULT} onChange={onIsovalueChange} formatInteger={true} />
+      <SliderRow label="Isovalue" max={255} start={props.isovalue} onChange={onIsovalueChange} formatInteger={true} />
       <SliderRow
         label="Opacity"
         max={ISOSURFACE_OPACITY_SLIDER_MAX}
-        start={ISOSURFACE_OPACITY_DEFAULT * ISOSURFACE_OPACITY_SLIDER_MAX}
+        start={props.isosurfaceOpacity * ISOSURFACE_OPACITY_SLIDER_MAX}
         onChange={onOpacityChange}
         formatInteger={true}
       />
@@ -129,23 +128,6 @@
         <Button onClick={() => saveIsosurface(index, "STL")}>Export STL</Button>
       </div>
     </div>
-=======
-    <Col span={24}>
-      {createSliderRow("Isovalue", 255, props.isovalue, onIsovalueChange)}
-      {createSliderRow(
-        "Opacity",
-        ISOSURFACE_OPACITY_SLIDER_MAX,
-        props.isosurfaceOpacity * ISOSURFACE_OPACITY_SLIDER_MAX,
-        onOpacityChange
-      )}
-      <Button disabled={!isosurfaceChecked} onClick={() => saveIsosurface(index, "GLTF")} style={STYLES.raisedButton}>
-        Save GLTF
-      </Button>
-      <Button disabled={!isosurfaceChecked} onClick={() => saveIsosurface(index, "STL")} style={STYLES.raisedButton}>
-        Save STL
-      </Button>
-    </Col>
->>>>>>> 39afe45f
   );
 
   const renderControls = (): React.ReactNode => {
