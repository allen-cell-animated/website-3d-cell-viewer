--- conflicted
+++ resolved
@@ -64,13 +64,8 @@
   // the Card implementation is controlling this component lifetime event
   storeTfEditor(el) {
     this.tfeditor = el;
-<<<<<<< HEAD
-
-    if (/*this.props.channelDataReady && */ this.tfeditor && this.props.channelDataForChannel) {
-=======
     
     if (this.props.channelDataReady && this.tfeditor) {
->>>>>>> b4bc4990
       this.tfeditor.setData(this.props.index, this.props.channelDataForChannel);
       this.tfeditor.onChangeCallback = this.props.updateChannelTransferFunction;
     }
