import React from "react";

import { Button, Dropdown, Tooltip, MenuProps, Collapse, CollapseProps } from "antd";
import { MenuInfo } from "rc-menu/lib/interface";

import ChannelsWidget, { ChannelsWidgetProps } from "../ChannelsWidget";
import GlobalVolumeControls, { GlobalVolumeControlsProps } from "../GlobalVolumeControls";
import CustomizeWidget, { CustomizeWidgetProps } from "../CustomizeWidget";
import MetadataViewer from "../MetadataViewer";

import { PRESET_COLOR_MAP } from "../../shared/constants";

import "./styles.css";
import ViewerIcon from "../shared/ViewerIcon";
import { MetadataRecord } from "../../shared/types";

interface ControlPanelProps extends ChannelsWidgetProps, GlobalVolumeControlsProps, CustomizeWidgetProps {
  hasImage: boolean;
  showControls: GlobalVolumeControlsProps["showControls"] &
    CustomizeWidgetProps["showControls"] & {
      colorPresetsDropdown: boolean;
      metadataViewer: boolean;
    };
  getMetadata: () => MetadataRecord;
  collapsed: boolean;
  setCollapsed: (value: boolean) => void;
}

const enum ControlTab {
  Channels,
  Advanced,
  Metadata,
}

const ControlTabNames = {
  [ControlTab.Channels]: "Channel Settings",
  [ControlTab.Advanced]: "Advanced Settings",
  [ControlTab.Metadata]: "Metadata",
};

export default function ControlPanel(props: ControlPanelProps): React.ReactElement {
  const [tab, setTab] = React.useState(ControlTab.Channels);

  const controlPanelContainerRef = React.useRef<HTMLDivElement>(null);
  const getDropdownContainer = controlPanelContainerRef.current ? () => controlPanelContainerRef.current! : undefined;

  const { viewerChannelSettings, showControls, hasImage } = props;

  // TODO key is a number, but MenuInfo assumes keys will always be strings
  //   if future versions of antd make this type more permissive, remove ugly double-cast
  const makeTurnOnPresetFn = ({ key }: MenuInfo): void =>
    props.onApplyColorPresets(PRESET_COLOR_MAP[key as unknown as number].colors);

  const renderColorPresetsDropdown = (): React.ReactNode => {
    const dropDownMenuProps: MenuProps = {
      items: PRESET_COLOR_MAP.map((preset, index) => {
        return { key: index, label: preset.name };
      }),
      onClick: makeTurnOnPresetFn,
    };
    return (
<<<<<<< HEAD
      <div className="color-presets-dropdown">
        <Dropdown trigger={["click"]} menu={dropDownMenuProps}>
          <Button>
            <div style={{ display: "flex", flexDirection: "row", alignItems: "center", gap: "4px" }}>
              Apply palette
              <ViewerIcon type="dropdownArrow" style={{ fontSize: "14px" }} />
            </div>
          </Button>
        </Dropdown>
      </div>
=======
      <Dropdown trigger={["click"]} menu={dropDownMenuProps} getPopupContainer={getDropdownContainer}>
        <Button>
          <div style={{ display: "flex", flexDirection: "row", alignItems: "center", gap: "4px" }}>
            Apply palette
            <ViewerIcon type="dropdownArrow" style={{ fontSize: "14px" }} />
          </div>
        </Button>
      </Dropdown>
>>>>>>> 6ad5718c
    );
  };

  const renderTab = (thisTab: ControlTab, icon: React.ReactNode): React.ReactNode => (
    <Tooltip title={ControlTabNames[thisTab]} placement="right" {...(!props.collapsed && { open: false })}>
      <Button
        className={tab === thisTab ? "ant-btn-icon-only btn-tabactive" : "ant-btn-icon-only"}
        onClick={() => setTab(thisTab)}
        icon={typeof icon === "string" ? icon : undefined}
      >
        {typeof icon === "object" && icon}
      </Button>
    </Tooltip>
  );

  // TODO factor into own component?
  const renderAdvancedSettings = (): React.ReactNode => {
    const items: CollapseProps["items"] = [
      {
        key: 0,
        label: "Rendering adjustments",
        children: (
          <GlobalVolumeControls
            imageName={props.imageName}
            pixelSize={props.pixelSize}
            changeViewerSetting={props.changeViewerSetting}
            maskAlpha={props.maskAlpha}
            brightness={props.brightness}
            density={props.density}
            levels={props.levels}
            interpolationEnabled={props.interpolationEnabled}
            showControls={showControls}
          />
        ),
      },
    ];
    const showCustomize = showControls.backgroundColorPicker || showControls.boundingBoxColorPicker;

    if (showCustomize) {
      items.push({
        key: 1,
        label: "Customize",
        children: (
          <CustomizeWidget
            backgroundColor={props.backgroundColor}
            boundingBoxColor={props.boundingBoxColor}
            changeViewerSetting={props.changeViewerSetting}
            showBoundingBox={props.showBoundingBox}
            showControls={props.showControls}
          />
        ),
      });
    }

    return <Collapse bordered={false} defaultActiveKey={showCustomize ? [0, 1] : 0} items={items} />;
  };

  return (
    <div className="control-panel-col-container" ref={controlPanelContainerRef}>
      <div className="control-panel-tab-col" style={{ flex: "0 0 50px" }}>
        <Button
          className={"ant-btn-icon-only btn-collapse" + (props.collapsed ? " btn-collapse-collapsed" : "")}
          onClick={() => props.setCollapsed(!props.collapsed)}
        >
          <ViewerIcon type="closePanel" />
        </Button>

        <div className="tab-divider" />

        {renderTab(ControlTab.Channels, <ViewerIcon type="channels" />)}
        {renderTab(ControlTab.Advanced, <ViewerIcon type="preferences" />)}
        {props.showControls.metadataViewer && renderTab(ControlTab.Metadata, <ViewerIcon type="metadata" />)}
      </div>
      <div className="control-panel-col" style={{ flex: "0 0 450px" }}>
        <h2 className="control-panel-title">{ControlTabNames[tab]}</h2>
        {showControls.colorPresetsDropdown && tab === ControlTab.Channels && renderColorPresetsDropdown()}
        {hasImage && (
          <div className="channel-rows-list">
            {tab === ControlTab.Channels && (
              <ChannelsWidget
                channelSettings={props.channelSettings}
                channelDataChannels={props.channelDataChannels}
                channelGroupedByType={props.channelGroupedByType}
                changeMultipleChannelSettings={props.changeMultipleChannelSettings}
                saveIsosurface={props.saveIsosurface}
                changeChannelSetting={props.changeChannelSetting}
                onColorChangeComplete={props.onColorChangeComplete}
                onApplyColorPresets={props.onApplyColorPresets}
                filterFunc={props.filterFunc}
                viewerChannelSettings={viewerChannelSettings}
              />
            )}
            {tab === ControlTab.Advanced && renderAdvancedSettings()}
            {tab === ControlTab.Metadata && <MetadataViewer metadata={props.getMetadata()} />}
          </div>
        )}
      </div>
    </div>
  );
}<|MERGE_RESOLUTION|>--- conflicted
+++ resolved
@@ -59,9 +59,8 @@
       onClick: makeTurnOnPresetFn,
     };
     return (
-<<<<<<< HEAD
       <div className="color-presets-dropdown">
-        <Dropdown trigger={["click"]} menu={dropDownMenuProps}>
+        <Dropdown trigger={["click"]} menu={dropDownMenuProps} getPopupContainer={getDropdownContainer}>
           <Button>
             <div style={{ display: "flex", flexDirection: "row", alignItems: "center", gap: "4px" }}>
               Apply palette
@@ -70,16 +69,6 @@
           </Button>
         </Dropdown>
       </div>
-=======
-      <Dropdown trigger={["click"]} menu={dropDownMenuProps} getPopupContainer={getDropdownContainer}>
-        <Button>
-          <div style={{ display: "flex", flexDirection: "row", alignItems: "center", gap: "4px" }}>
-            Apply palette
-            <ViewerIcon type="dropdownArrow" style={{ fontSize: "14px" }} />
-          </div>
-        </Button>
-      </Dropdown>
->>>>>>> 6ad5718c
     );
   };
 
