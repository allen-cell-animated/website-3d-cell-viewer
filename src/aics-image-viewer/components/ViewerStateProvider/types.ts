--- conflicted
+++ resolved
@@ -68,18 +68,12 @@
 }
 
 export type ChannelStateKey = keyof ChannelState;
-<<<<<<< HEAD
-export type ChannelSettingUpdater = <K extends ChannelStateKey>(index: number, key: K, value: ChannelState[K]) => void;
-export type SingleChannelSettingUpdater = <K extends ChannelStateKey>(key: K, value: ChannelState[K]) => void;
-export type MultipleChannelSettingsUpdater = <K extends ChannelStateKey>(
-  indices: number[],
-=======
 export type ChannelSettingUpdater = <K extends ChannelStateKey>(
   index: number | number[],
->>>>>>> 38006714
   key: K,
   value: ChannelState[K]
 ) => void;
+export type SingleChannelSettingUpdater = <K extends ChannelStateKey>(key: K, value: ChannelState[K]) => void;
 
 export type ViewerStateContextType = ViewerState & {
   channelSettings: ChannelState[];
