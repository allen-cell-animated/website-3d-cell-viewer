--- conflicted
+++ resolved
@@ -317,21 +317,15 @@
     VolumeLoader.loadVolumeAtlasData(obj.images, (url, channelIndex, atlasdata, atlaswidth, atlasheight) => {
       console.log("GOT CHANNEL DATA " + channelIndex);
       aimg.setChannelDataFromAtlas(channelIndex, atlasdata, atlaswidth, atlasheight);
-<<<<<<< HEAD
-      newChannelSettings[channelIndex].dataReady = true;
+      const newChannelDataReady = { ...this.state.channelDataReady, [channelIndex]: true} ;
+      this.setState({
+        channelDataReady: newChannelDataReady
+      });
       if (this.state.view3d) {
         if (aimg.channelNames()[channelIndex] === CELL_SEGMENTATION_CHANNEL_NAME) {
           this.state.view3d.setVolumeChannelAsMask(aimg, channelIndex);
         }
         this.state.view3d.updateChannelColor(aimg, channelIndex, newChannelSettings[channelIndex].color);  
-=======
-      const newChannelDataReady = { ...this.state.channelDataReady, [channelIndex]: true} ;
-      this.setState({
-        channelDataReady: newChannelDataReady
-      });
-      if (aimg.channelNames()[channelIndex] === CELL_SEGMENTATION_CHANNEL_NAME) {
-        aimg.setChannelAsMask(channelIndex);
->>>>>>> b4bc4990
       }
       // when any channel data has arrived:
       if (this.state.sendingQueryRequest) {
@@ -392,11 +386,7 @@
         view3d.updateActiveChannels(image);
         break;
       case MODE:
-<<<<<<< HEAD
         view3d.setCameraMode(enums.viewMode.VIEW_MODE_ENUM_TO_LABEL_MAP.get(newValue));
-=======
-        this.state.image.setUniform('isOrtho', newValue === ViewMode.threeD ? 0.0 : 1.0);
->>>>>>> b4bc4990
         break;
       case SAVE_ISO_SURFACE:
         view3d.saveChannelIsosurface(image, index, newValue);
@@ -668,11 +658,7 @@
                 imageName={this.state.image ? this.state.image.name : false}
                 hasImage={!!this.state.image}
                 pixelSize={this.state.image ? this.state.image.pixel_size : [1,1,1]}
-<<<<<<< HEAD
                 channelDataChannels={this.state.image ? this.state.image.channels : null}
-=======
-                channelDataChannels={this.state.image ? this.state.image.channelData.channels : null}
->>>>>>> b4bc4990
                 channelGroupedByType={this.state.channelGroupedByType}
                 hasCellId={this.state.hasCellId}
                 channelDataReady={this.state.channelDataReady}
