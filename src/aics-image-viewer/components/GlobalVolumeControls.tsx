--- conflicted
+++ resolved
@@ -54,11 +54,7 @@
           connect={true}
           tooltips={true}
           behaviour="drag"
-<<<<<<< HEAD
-          onUpdate={(values) => this.props.handleChangeUserSelection(propKey, values)}
-=======
           onUpdate={(values: number[]) => this.props.changeUserSelection(propKey, values)}
->>>>>>> 2a5e6912
         />
       </div>
     </div>
