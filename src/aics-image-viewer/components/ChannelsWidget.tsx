import React from "react";
import { Collapse, CollapseProps, List } from "antd";
import { Channel } from "@aics/volume-viewer";

import type { ChannelGrouping, ViewerChannelSettings } from "../shared/utils/viewerChannelSettings";
import { getDisplayName } from "../shared/utils/viewerChannelSettings";
import type { ColorArray, ColorObject } from "../shared/utils/colorRepresentations";
import type { IsosurfaceFormat } from "../shared/types";

import ChannelsWidgetRow from "./ChannelsWidgetRow";
import SharedCheckBox from "./shared/SharedCheckBox";
import { connectToViewerState } from "./ViewerStateProvider";
import type { ChannelSettingUpdater, ChannelState, ChannelStateKey } from "./ViewerStateProvider/types";

export type ChannelsWidgetProps = {
  // From parent
  channelDataChannels: Channel[] | undefined;
  channelGroupedByType: ChannelGrouping;
  viewerChannelSettings?: ViewerChannelSettings;

  saveIsosurface: (channelIndex: number, type: IsosurfaceFormat) => void;
  onApplyColorPresets: (presets: ColorArray[]) => void;

  filterFunc?: (key: string) => boolean;
  onColorChangeComplete?: (newRGB: ColorObject, oldRGB?: ColorObject, index?: number) => void;

  // From viewer state
  channelSettings: ChannelState[];
  changeChannelSetting: ChannelSettingUpdater;
};

const ChannelsWidget: React.FC<ChannelsWidgetProps> = (props: ChannelsWidgetProps) => {
  const { channelGroupedByType, channelSettings, channelDataChannels, filterFunc, viewerChannelSettings } = props;

  const createCheckboxHandler = (key: ChannelStateKey, value: boolean) => (channelArray: number[]) => {
    props.changeChannelSetting(channelArray, {[key]: value});
  };

  const showVolumes = createCheckboxHandler("volumeEnabled", true);
  const showSurfaces = createCheckboxHandler("isosurfaceEnabled", true);
  const hideVolumes = createCheckboxHandler("volumeEnabled", false);
  const hideSurfaces = createCheckboxHandler("isosurfaceEnabled", false);

  const renderVisibilityControls = (channelArray: number[]): React.ReactNode => {
    let volChecked: number[] = [];
    let isoChecked: number[] = [];
    channelArray.forEach((channelIndex: number) => {
      const channelSetting = channelSettings[channelIndex];
      if (!channelSetting) return;
      if (channelSetting.volumeEnabled) {
        volChecked.push(channelIndex);
      }
      if (channelSetting.isosurfaceEnabled) {
        isoChecked.push(channelIndex);
      }
    });

    return (
      <>
        <SharedCheckBox
          allOptions={channelArray}
          checkedList={volChecked}
          onChecked={showVolumes}
          onUnchecked={hideVolumes}
        >
          All Vol
        </SharedCheckBox>
        <SharedCheckBox
          allOptions={channelArray}
          checkedList={isoChecked}
          onChecked={showSurfaces}
          onUnchecked={hideSurfaces}
          // keep checkboxes lined up when channel rows have settings icon and headers don't
          style={{ flex: 5 }}
        >
          All Surf
        </SharedCheckBox>
      </>
    );
  };

  const renderChannelRow = (channelIndex: number): React.ReactNode => {
    const thisChannelSettings = channelSettings[channelIndex];

    return thisChannelSettings ? (
      <ChannelsWidgetRow
        key={`${channelIndex}_${thisChannelSettings.name}_${channelIndex}`}
        index={channelIndex}
        channelDataForChannel={channelDataChannels![channelIndex]}
        name={getDisplayName(thisChannelSettings.name, channelIndex, viewerChannelSettings)}
        channelState={thisChannelSettings}
        changeChannelSetting={props.changeChannelSetting}
        onColorChangeComplete={props.onColorChangeComplete}
        saveIsosurface={props.saveIsosurface}
      />
    ) : null;
  };

  const firstKey = Object.keys(channelGroupedByType)[0];
  const rows: CollapseProps["items"] =
    channelDataChannels &&
    Object.entries(channelGroupedByType)
      .filter(([key, channelArray]) => channelArray.length > 0 && (!filterFunc || filterFunc(key)))
      .map(([key, channelArray]) => {
        const children = <List itemLayout="horizontal" dataSource={channelArray} renderItem={renderChannelRow} />;

        return {
          key,
          label: key,
          children,
          extra: renderVisibilityControls(channelArray),
        };
      });

<<<<<<< HEAD
  const resetAllChannelsToDefaults = (): void => {
    if (!channelDataChannels) {
      return;
    }
    const defaultChannelState = getDefaultChannelState();
    const allChannelStateKeys = Object.keys(defaultChannelState) as ChannelStateKey[];
    const excludedKeys: ChannelStateKey[] = ["name", "controlPoints", "ramp", "useControlPoints"];
    const channelStateKeysToReset = allChannelStateKeys.filter((key) => !excludedKeys.includes(key));

    // Reset control points and ramp for each channel
    for (let i = 0; i < channelDataChannels.length; i++) {
      const channelData = channelDataChannels[i];
      const defaultLut = getDefaultLut(channelData.getHistogram());
      props.changeChannelSetting(i, {"controlPoints": defaultLut.controlPoints});
      props.changeChannelSetting(i, {"ramp": controlPointsToRamp(defaultLut.controlPoints)});
      props.changeChannelSetting(i, {"useControlPoints": false});
    }
    // Reset all other settings. Also, enable volumes on only the first three channels.
    channelSettings.forEach((_channelSetting, index) => {
      for (const key of channelStateKeysToReset) {
        if (key === "volumeEnabled" && index < 3) {
          props.changeChannelSetting(index, {[key]: true});
          continue;
        }
        props.changeChannelSetting(index, {[key]: defaultChannelState[key]});
      }
    });

    // Apply default color map
    props.onApplyColorPresets(PRESET_COLOR_MAP[0].colors);
    // `onApplyColorPresets` will fail to reset colors if the number of channels exceeds
    // the color map length, so we need to reset the colors manually.
    if (channelDataChannels.length > PRESET_COLOR_MAP[0].colors.length) {
      for (let i = PRESET_COLOR_MAP[0].colors.length; i < channelDataChannels.length; i++) {
        props.changeChannelSetting(i, {"color": defaultChannelState["color"]});
      }
    }
  };

  return (
    <div>
      <Collapse bordered={false} defaultActiveKey={firstKey} items={rows} collapsible="icon" />
      <div style={{ padding: "20px 15px" }}>
        <Button onClick={resetAllChannelsToDefaults}>Reset all channels</Button>
      </div>
    </div>
  );
=======
  return <Collapse bordered={false} defaultActiveKey={firstKey} items={rows} collapsible="icon" />;
>>>>>>> 22aaeed4
};

export default connectToViewerState(ChannelsWidget, ["channelSettings", "changeChannelSetting"]);<|MERGE_RESOLUTION|>--- conflicted
+++ resolved
@@ -112,57 +112,7 @@
         };
       });
 
-<<<<<<< HEAD
-  const resetAllChannelsToDefaults = (): void => {
-    if (!channelDataChannels) {
-      return;
-    }
-    const defaultChannelState = getDefaultChannelState();
-    const allChannelStateKeys = Object.keys(defaultChannelState) as ChannelStateKey[];
-    const excludedKeys: ChannelStateKey[] = ["name", "controlPoints", "ramp", "useControlPoints"];
-    const channelStateKeysToReset = allChannelStateKeys.filter((key) => !excludedKeys.includes(key));
-
-    // Reset control points and ramp for each channel
-    for (let i = 0; i < channelDataChannels.length; i++) {
-      const channelData = channelDataChannels[i];
-      const defaultLut = getDefaultLut(channelData.getHistogram());
-      props.changeChannelSetting(i, {"controlPoints": defaultLut.controlPoints});
-      props.changeChannelSetting(i, {"ramp": controlPointsToRamp(defaultLut.controlPoints)});
-      props.changeChannelSetting(i, {"useControlPoints": false});
-    }
-    // Reset all other settings. Also, enable volumes on only the first three channels.
-    channelSettings.forEach((_channelSetting, index) => {
-      for (const key of channelStateKeysToReset) {
-        if (key === "volumeEnabled" && index < 3) {
-          props.changeChannelSetting(index, {[key]: true});
-          continue;
-        }
-        props.changeChannelSetting(index, {[key]: defaultChannelState[key]});
-      }
-    });
-
-    // Apply default color map
-    props.onApplyColorPresets(PRESET_COLOR_MAP[0].colors);
-    // `onApplyColorPresets` will fail to reset colors if the number of channels exceeds
-    // the color map length, so we need to reset the colors manually.
-    if (channelDataChannels.length > PRESET_COLOR_MAP[0].colors.length) {
-      for (let i = PRESET_COLOR_MAP[0].colors.length; i < channelDataChannels.length; i++) {
-        props.changeChannelSetting(i, {"color": defaultChannelState["color"]});
-      }
-    }
-  };
-
-  return (
-    <div>
-      <Collapse bordered={false} defaultActiveKey={firstKey} items={rows} collapsible="icon" />
-      <div style={{ padding: "20px 15px" }}>
-        <Button onClick={resetAllChannelsToDefaults}>Reset all channels</Button>
-      </div>
-    </div>
-  );
-=======
   return <Collapse bordered={false} defaultActiveKey={firstKey} items={rows} collapsible="icon" />;
->>>>>>> 22aaeed4
 };
 
 export default connectToViewerState(ChannelsWidget, ["channelSettings", "changeChannelSetting"]);