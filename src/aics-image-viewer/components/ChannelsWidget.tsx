--- conflicted
+++ resolved
@@ -1,16 +1,16 @@
+import { Channel } from "@aics/volume-viewer";
+import { Collapse, CollapseProps, List } from "antd";
 import React from "react";
-import { Collapse, CollapseProps, List } from "antd";
-import { Channel } from "@aics/volume-viewer";
 
+import type { IsosurfaceFormat } from "../shared/types";
+import type { ColorArray, ColorObject } from "../shared/utils/colorRepresentations";
 import type { ChannelGrouping, ViewerChannelSettings } from "../shared/utils/viewerChannelSettings";
 import { getDisplayName } from "../shared/utils/viewerChannelSettings";
-import type { ColorArray, ColorObject } from "../shared/utils/colorRepresentations";
-import type { IsosurfaceFormat } from "../shared/types";
+import type { ChannelSettingUpdater, ChannelState, ChannelStateKey } from "./ViewerStateProvider/types";
 
 import ChannelsWidgetRow from "./ChannelsWidgetRow";
 import SharedCheckBox from "./shared/SharedCheckBox";
 import { connectToViewerState } from "./ViewerStateProvider";
-import type { ChannelSettingUpdater, ChannelState, ChannelStateKey } from "./ViewerStateProvider/types";
 
 export type ChannelsWidgetProps = {
   // From parent
@@ -32,13 +32,8 @@
 const ChannelsWidget: React.FC<ChannelsWidgetProps> = (props: ChannelsWidgetProps) => {
   const { channelGroupedByType, channelSettings, channelDataChannels, filterFunc, viewerChannelSettings } = props;
 
-<<<<<<< HEAD
   const createCheckboxHandler = (key: ChannelStateKey) => (value: boolean, channelArray: number[]) => {
-    props.changeChannelSetting(channelArray, key, value);
-=======
-  const createCheckboxHandler = (key: ChannelStateKey, value: boolean) => (channelArray: number[]) => {
-    props.changeChannelSetting(channelArray, {[key]: value});
->>>>>>> 9b576926
+    props.changeChannelSetting(channelArray, { [key]: value });
   };
 
   const showVolumes = createCheckboxHandler("volumeEnabled");
