--- conflicted
+++ resolved
@@ -486,13 +486,7 @@
       options.rawArrayOptions = { data: rawData, metadata: rawDims };
     }
 
-<<<<<<< HEAD
-    loader.current = await loadContext.createLoader(path, {
-      ...options,
-    });
-=======
     loader.current = await loadContext.createLoader(path, { ...options });
->>>>>>> 8db76e2f
 
     const aimg = await loader.current.createVolume(loadSpec, (v, channelIndex) => {
       // NOTE: this callback runs *after* `onNewVolumeCreated` below, for every loaded channel
