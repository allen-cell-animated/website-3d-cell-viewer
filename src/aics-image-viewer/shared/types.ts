--- conflicted
+++ resolved
@@ -12,11 +12,7 @@
 
 export type IsosurfaceFormat = "GLTF" | "STL";
 
-<<<<<<< HEAD
 export type Styles = { [key: string]: CSSProperties };
-=======
-export type Styles = { [key: string]: React.CSSProperties };
 
 export type MetadataEntry = string | number | boolean | MetadataRecord | null | undefined;
-export type MetadataRecord = { [key: string]: MetadataEntry } | MetadataEntry[];
->>>>>>> ce540c42
+export type MetadataRecord = { [key: string]: MetadataEntry } | MetadataEntry[];