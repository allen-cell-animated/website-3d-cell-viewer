import { ColorArray } from "./utils/colorRepresentations";

// Add all exported constants here to prevent circular dependencies
<<<<<<< HEAD
export const // Control panel will automatically close if viewport is less than this width
=======
export const // View modes
  YZ_MODE = "YZ",
  XZ_MODE = "XZ",
  XY_MODE = "XY",
  THREE_D_MODE = "3D",
  // App state values
  SEGMENTED_CELL = "segmented",
  FULL_FIELD_IMAGE = "full field",
  // App State Keys,
  ALPHA_MASK_SLIDER_LEVEL = "alphaMaskSliderLevel",
  BRIGHTNESS_SLIDER_LEVEL = "brightnessSliderLevel",
  DENSITY_SLIDER_LEVEL = "densitySliderLevel",
  LEVELS_SLIDER = "levelsSlider",
  MODE = "mode",
  SHOW_AXES = "showAxes",
  MAX_PROJECT = "maxProject",
  VOLUMETRIC_RENDER = "volume",
  PATH_TRACE = "pathTrace",
  COLORIZE_ALPHA = "colorizeAlpha",
  COLORIZE_ENABLED = "colorizeEnabled",
  // Volume viewer keys
  ISO_VALUE = "isovalue",
  OPACITY = "opacity",
  COLOR = "color",
  SAVE_ISO_SURFACE = "saveIsoSurface",
  // Control panel will automatically close if viewport is less than this width
>>>>>>> dc5b98c0
  CONTROL_PANEL_CLOSE_WIDTH = 970,
  BACKGROUND_COLOR_DEFAULT: ColorArray = [0, 0, 0],
  BOUNDING_BOX_COLOR_DEFAULT: ColorArray = [255, 255, 255],
  // These settings were chosen to work well with most AICS microscopy pipeline images.
  // These numbers mean: remap the bottom LUT_MIN_PERCENTILE fraction of pixels to zero intensity,
  // and linearly increase intensity up to the LUT_MAX_PERCENTILE fraction of pixels.
  LUT_MIN_PERCENTILE = 0.5,
  LUT_MAX_PERCENTILE = 0.983,
  ISOSURFACE_OPACITY_SLIDER_MAX = 255.0,
  ALPHA_MASK_SLIDER_3D_DEFAULT = [50],
  ALPHA_MASK_SLIDER_2D_DEFAULT = [0],
  BRIGHTNESS_SLIDER_LEVEL_DEFAULT = [70],
  DENSITY_SLIDER_LEVEL_DEFAULT = [50],
  LEVELS_SLIDER_DEFAULT: ColorArray = [35.0, 140.0, 255.0],
  OTHER_CHANNEL_KEY = "Other",
  SINGLE_GROUP_CHANNEL_KEY = "Channels";

export const PRESET_COLORS_1: ColorArray[] = [
  [190, 68, 171],
  [189, 211, 75],
  [61, 155, 169],
  [128, 128, 128],
  [255, 255, 255],
  [239, 27, 45],
  [238, 77, 245],
  [96, 255, 255],
];
export const PRESET_COLORS_2: ColorArray[] = [
  [128, 0, 0],
  [0, 128, 0],
  [0, 0, 128],
  [32, 32, 32],
  [255, 255, 0],
  [255, 0, 255],
  [0, 255, 0],
  [0, 0, 255],
];

export const PRESET_COLORS_3: ColorArray[] = [
  [128, 0, 128],
  [128, 128, 128],
  [0, 128, 128],
  [128, 128, 0],
  [255, 255, 255],
  [255, 0, 0],
  [255, 0, 255],
  [0, 255, 255],
];

export const PRESET_COLORS_0: ColorArray[] = [
  [226, 205, 179],
  [111, 186, 17],
  [141, 163, 192],
  [245, 241, 203],
  [224, 227, 209],
  [221, 155, 245],
  [227, 244, 245],
  [255, 98, 0],
  [247, 219, 120],
];

export const PRESET_COLOR_MAP = Object.freeze([
  {
    colors: PRESET_COLORS_0,
    name: "Default",
    key: 0,
  },
  {
    colors: PRESET_COLORS_1,
    name: "Thumbnail colors",
    key: 1,
  },
  {
    colors: PRESET_COLORS_2,
    name: "RGB colors",
    key: 2,
  },
  {
    colors: PRESET_COLORS_3,
    name: "White structure",
    key: 3,
  },
]);<|MERGE_RESOLUTION|>--- conflicted
+++ resolved
@@ -1,36 +1,7 @@
 import { ColorArray } from "./utils/colorRepresentations";
 
 // Add all exported constants here to prevent circular dependencies
-<<<<<<< HEAD
 export const // Control panel will automatically close if viewport is less than this width
-=======
-export const // View modes
-  YZ_MODE = "YZ",
-  XZ_MODE = "XZ",
-  XY_MODE = "XY",
-  THREE_D_MODE = "3D",
-  // App state values
-  SEGMENTED_CELL = "segmented",
-  FULL_FIELD_IMAGE = "full field",
-  // App State Keys,
-  ALPHA_MASK_SLIDER_LEVEL = "alphaMaskSliderLevel",
-  BRIGHTNESS_SLIDER_LEVEL = "brightnessSliderLevel",
-  DENSITY_SLIDER_LEVEL = "densitySliderLevel",
-  LEVELS_SLIDER = "levelsSlider",
-  MODE = "mode",
-  SHOW_AXES = "showAxes",
-  MAX_PROJECT = "maxProject",
-  VOLUMETRIC_RENDER = "volume",
-  PATH_TRACE = "pathTrace",
-  COLORIZE_ALPHA = "colorizeAlpha",
-  COLORIZE_ENABLED = "colorizeEnabled",
-  // Volume viewer keys
-  ISO_VALUE = "isovalue",
-  OPACITY = "opacity",
-  COLOR = "color",
-  SAVE_ISO_SURFACE = "saveIsoSurface",
-  // Control panel will automatically close if viewport is less than this width
->>>>>>> dc5b98c0
   CONTROL_PANEL_CLOSE_WIDTH = 970,
   BACKGROUND_COLOR_DEFAULT: ColorArray = [0, 0, 0],
   BOUNDING_BOX_COLOR_DEFAULT: ColorArray = [255, 255, 255],
