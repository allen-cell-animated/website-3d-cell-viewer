--- conflicted
+++ resolved
@@ -95,13 +95,6 @@
   },
 ]);
 
-<<<<<<< HEAD
-/**
- * Returns the blank, default viewer state. Note that this is named differently from
- * `getDefaultViewerState` in `ViewerStateProvider`, since the 'default' state can be overridden.
- */
-export const getEmptyViewerState = (): ViewerState => ({
-=======
 /** Allows the 3D viewer to apply the default camera settings for the view mode. */
 const USE_VIEW_MODE_DEFAULT_CAMERA = undefined;
 
@@ -118,8 +111,11 @@
   orthoScale: 0.5,
 });
 
-export const getDefaultViewerState = (): ViewerState => ({
->>>>>>> 33f499e4
+/**
+ * Returns the blank, default viewer state. Note that this is named differently from
+ * `getDefaultViewerState` in `ViewerStateProvider`, since the 'default' state can be overridden.
+ */
+export const getEmptyViewerState = (): ViewerState => ({
   viewMode: ViewMode.threeD, // "XY", "XZ", "YZ"
   renderMode: RenderMode.volumetric, // "pathtrace", "maxproject"
   imageType: ImageType.segmentedCell,
