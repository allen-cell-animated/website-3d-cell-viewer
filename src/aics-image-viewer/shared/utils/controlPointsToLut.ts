--- conflicted
+++ resolved
@@ -1,10 +1,5 @@
-<<<<<<< HEAD
 import { Channel, ControlPoint, Histogram, Lut, Volume } from "@aics/volume-viewer";
 import { findFirstChannelMatch, ViewerChannelSetting, ViewerChannelSettings } from "./viewerChannelSettings";
-=======
-import { Channel, ControlPoint, Lut, Volume } from "@aics/volume-viewer";
-import { findFirstChannelMatch, ViewerChannelSettings } from "./viewerChannelSettings";
->>>>>>> ca27665a
 import { LUT_MAX_PERCENTILE, LUT_MIN_PERCENTILE } from "../constants";
 import { TFEDITOR_DEFAULT_COLOR, TFEDITOR_MAX_BIN } from "../../components/TfEditor";
 
@@ -131,42 +126,6 @@
 }
 
 export function controlPointsToRamp(controlPoints: ControlPoint[]): [number, number] {
-  if (controlPoints.length < 3) {
-    return [0, TFEDITOR_MAX_BIN];
-  }
-  return [controlPoints[1].x, controlPoints[2].x];
-}
-
-export function rampToControlPoints([min, max]: [number, number]): ControlPoint[] {
-  return [
-    { x: Math.min(min, 0), opacity: 0, color: TFEDITOR_DEFAULT_COLOR },
-    { x: min, opacity: 0, color: TFEDITOR_DEFAULT_COLOR },
-    { x: max, opacity: 1, color: TFEDITOR_DEFAULT_COLOR },
-    { x: Math.max(max, TFEDITOR_MAX_BIN), opacity: 1, color: TFEDITOR_DEFAULT_COLOR },
-  ];
-}
-
-/** Remaps an array of control points from an old range (as a 2-tuple) to a new one (extracted from a `Channel`) */
-export function remapControlPointsForChannel(
-  controlPoints: ControlPoint[],
-  oldRange: [number, number] | undefined,
-  { rawMin, rawMax }: Channel
-): ControlPoint[] {
-  if (oldRange === undefined) {
-    return controlPoints;
-  }
-
-<<<<<<< HEAD
-=======
-  const newControlPoints = lutObject.controlPoints.map((controlPoint) => ({
-    ...controlPoint,
-    color: TFEDITOR_DEFAULT_COLOR,
-  }));
-  aimg.setLut(channelIndex, lutObject);
-  return newControlPoints;
-}
-
-export function controlPointsToRamp(controlPoints: ControlPoint[]): [number, number] {
   if (controlPoints.length === 1 || controlPoints.length === 3) {
     return [0, TFEDITOR_MAX_BIN];
   } else if (controlPoints.length === 2) {
@@ -194,7 +153,6 @@
     return controlPoints;
   }
 
->>>>>>> ca27665a
   // TODO: this creates a redundant Uint8Array and algorithmically fills it twice. Can we avoid this?
   const remapLut = new Lut().createFromControlPoints(controlPoints);
   remapLut.remapDomains(oldRange[0], oldRange[1], rawMin, rawMax);
