--- conflicted
+++ resolved
@@ -1,21 +1,11 @@
-<<<<<<< HEAD
-const webpack = require('webpack');
-const {merge} = require('webpack-merge');
-const common = require('./webpack.common');
-=======
 const webpack = require("webpack");
 const merge = require("webpack-merge");
 const common = require("./webpack.common");
->>>>>>> adb0d7a6
 
 module.exports = merge(common, {
   devtool: "source-map",
   output: {
-<<<<<<< HEAD
-    publicPath: '/imageviewer/'
-=======
     publicPath: "/imageviewer/",
->>>>>>> adb0d7a6
   },
   devServer: {
     publicPath: "/imageviewer/",
