import { faUpRightFromSquare } from "@fortawesome/free-solid-svg-icons";
import { FontAwesomeIcon } from "@fortawesome/react-fontawesome";
<<<<<<< HEAD
=======
import { ShareAltOutlined } from "@ant-design/icons";
>>>>>>> 1b657b4c
import { Button, Tooltip } from "antd";
import React, { ReactElement, useEffect, useState } from "react";
import { useNavigate } from "react-router";
import { useSearchParams } from "react-router-dom";
import styled from "styled-components";

import { landingPageContent } from "./content";
import Header from "../Header";
import LoadModal from "../LoadModal";
import { AppDataProps, DatasetEntry, ProjectEntry } from "../../types";
import { FlexColumnAlignCenter, FlexColumn, FlexRowAlignCenter, VisuallyHidden, FlexRow } from "./utils";
import { getArgsFromParams } from "../../utils/url_utils";

const MAX_CONTENT_WIDTH_PX = 1060;

const Banner = styled(FlexColumnAlignCenter)`
  position: relative;
  --container-padding-x: 20px;
  padding: 40px var(--container-padding-x);
  overflow: hidden;
  margin: 0;
`;

const BannerTextContainer = styled(FlexColumn)`
  --padding-x: 30px;
  padding: 26px var(--padding-x);
  max-width: calc(${MAX_CONTENT_WIDTH_PX}px - 2 * var(--padding-x));

  --total-padding-x: calc(2 * var(--padding-x) + 2 * var(--container-padding-x));
  width: calc(90vw - var(--total-padding-x));
  border-radius: 5px;
  background-color: var(--color-landingpage-banner-highlight-bg);
  gap: 10px;

  & > h1 {
    margin-top: 0;
  }

  && > p {
    font-size: 16px;
    margin: 0;
  }
`;

const BannerVideoContainer = styled.div`
  position: absolute;
  top: 0;
  right: 0;
  width: 100%;
  height: 100%;
  background-color: #000;
  z-index: -1;

  & > video {
    width: 100%;
    height: 100%;
    object-position: 50% 40%;
    object-fit: cover;
  }
`;

const ContentContainer = styled(FlexColumn)`
  max-width: ${MAX_CONTENT_WIDTH_PX}px;
  width: calc(90vw - 40px);
  margin: auto;
  padding: 0 20px;
  gap: 20px;

  h2 {
    color: var(--color-text-header);
  }
`;

const FeatureHighlightsContainer = styled.li`
  display: grid;
  width: 100%;
  grid-template-rows: repeat(2, auto);
  grid-template-columns: repeat(auto-fit, minmax(230px, 1fr));
  padding: 0;
  justify-content: space-evenly;
  gap: 12px 24px;
  margin: 30px 0 0 0;
`;

const FeatureHighlightsItem = styled(FlexColumn)`
  display: grid;
  grid-template-rows: subgrid;
  grid-row: span 2;

  & > h3 {
    font-weight: 600;
    margin: 0;
  }

  & > p {
    margin: 0;
  }
`;

const Divider = styled.hr`
  display: block;
  width: 100%;
  height: 1px;
  background-color: var(--color-layout-dividers);
  border-style: none;
`;

const ProjectList = styled.ul`
  display: flex;
  flex-direction: column;
  gap: 20px;
  padding: 0;
  margin-top: 0;

  // Add a pseudo-element line between cards
  & > li:not(:first-child)::before {
    content: "";
    display: block;
    width: 100%;
    height: 1px;
    background-color: var(--color-layout-dividers);
    margin-bottom: 10px;
  }
`;

const ProjectCard = styled.li`
  display: flex;
  width: 100%;
  flex-direction: column;
  gap: 12px;

  & h3 {
    font-weight: 600;
  }

  & p,
  & h3 {
    margin: 0;
  }
`;

const DatasetList = styled.ul`
  padding: 0;
  width: 100%;
  display: grid;
  // Use grid + subgrid to align the title, description, and button for each horizontal
  // row of cards. repeat is used to tile the layout if the cards wrap to a new line.
  grid-template-rows: repeat(3, auto);
  grid-template-columns: repeat(auto-fit, minmax(230px, 1fr));
  justify-content: space-around;
  gap: 10px 20px;
`;

const DatasetCard = styled.li`
  display: grid;
  grid-template-rows: subgrid;
  grid-row: span 3;
  min-width: 180px;
  padding: 5px;

  & > h4 {
    text-align: center;
    display: grid;
    margin: 0;
  }
  & > p {
    text-align: center;
    display: grid;
  }
  & > a {
    margin: auto;
    display: grid;
  }
`;

const InReviewFlag = styled(FlexRowAlignCenter)`
  border-radius: 4px;
  padding: 1px 6px;
  background-color: var(--color-statusflag-bg);
  height: 22px;
  flex-wrap: wrap;

  && > p {
    margin-bottom: 0;
    color: var(--color-statusflag-text);
    font-size: 11px;
    font-weight: 600;
    white-space: nowrap;
  }
`;

export default function LandingPage(): ReactElement {
  // Rendering
  const navigation = useNavigate();
  const [searchParams] = useSearchParams();

  useEffect(() => {
    // Check if the URL used to open the landing page has arguments;
    // if so, assume that this is an old URL intended to go to the viewer.
    // Navigate to the viewer while preserving URL arguments.
    getArgsFromParams(searchParams).then(({ args }) => {
      if (Object.keys(args).length > 0) {
        console.log("Detected URL parameters. Redirecting from landing page to viewer.");
        navigation("viewer" + "?" + searchParams.toString(), {
          state: args,
          replace: true,
        });
      }
    });
  }, []);

  const onClickLoad = (appProps: AppDataProps): void => {
    // TODO: Make URL search params from the appProps and append it to the viewer URL so the URL can be shared directly.
    // Alternatively, AppWrapper should manage syncing URL and viewer props.
    const url = appProps.imageUrl;
<<<<<<< HEAD
    if (url instanceof Array) {
=======
    if (Array.isArray(url)) {
>>>>>>> 1b657b4c
      navigation(`/viewer?url=${encodeURIComponent(url.join(","))}`, {
        state: appProps,
      });
    } else {
      navigation(`/viewer?url=${encodeURIComponent(url)}`, {
        state: appProps,
      });
    }
  };

  // TODO: Should the load buttons be link elements or buttons?
  // Currently both the link and the button inside can be tab-selected.
  const renderDataset = (dataset: DatasetEntry, index: number): ReactElement => {
    return (
      <DatasetCard key={index}>
        <h4>{dataset.name}</h4>
        <p>{dataset.description}</p>
        <Button type="primary" onClick={() => onClickLoad(dataset.loadParams)}>
          Load<VisuallyHidden> dataset {dataset.name}</VisuallyHidden>
        </Button>
      </DatasetCard>
    );
  };

  const renderProject = (project: ProjectEntry, index: number): ReactElement => {
    const projectNameElement = project.inReview ? (
      <FlexRow $gap={10}>
        <h3>{project.name}</h3>
        <Tooltip title="Final version of dataset will be released when associated paper is published">
          <InReviewFlag>
            <p>IN REVIEW</p>
          </InReviewFlag>
        </Tooltip>
      </FlexRow>
    ) : (
      <h3>{project.name}</h3>
    );

    const publicationElement = project.publicationLink ? (
      <p>
        Related publication:{" "}
        <a
          href={project.publicationLink.toString()}
          target="_blank"
          rel="noopener noreferrer"
          style={{ color: "var(--color-text-link)" }}
        >
          {project.publicationName}
          {/* Icon offset slightly to align with text */}
          <FontAwesomeIcon icon={faUpRightFromSquare} size="sm" style={{ marginBottom: "-1px", marginLeft: "3px" }} />
          <VisuallyHidden>(opens in new tab)</VisuallyHidden>
        </a>
      </p>
    ) : null;

    const loadParams = project.loadParams;
    const loadButton = loadParams ? (
      <div>
        <Button type="primary" onClick={() => onClickLoad(loadParams)}>
          Load<VisuallyHidden> dataset {project.name}</VisuallyHidden>
        </Button>
      </div>
    ) : null;

    // TODO: Break up list of datasets when too long and hide under collapsible section.
    const datasetList = project.datasets ? <DatasetList>{project.datasets.map(renderDataset)}</DatasetList> : null;

    return (
      <ProjectCard key={index}>
        {projectNameElement}
        <FlexColumn $gap={6}>
          <p>{project.description}</p>
          {publicationElement}
        </FlexColumn>
        {loadButton}
        {datasetList}
      </ProjectCard>
    );
  };

  const [allowMotion, setAllowMotion] = useState(window.matchMedia("(prefers-reduced-motion: no-preference)").matches);
  useEffect(() => {
    const mediaQuery = window.matchMedia("(prefers-reduced-motion: no-preference)");
    mediaQuery.addEventListener("change", () => {
      setAllowMotion(mediaQuery.matches);
    });
    return () => {
      mediaQuery.removeEventListener("change", () => {
        setAllowMotion(mediaQuery.matches);
      });
    };
  }, []);

  return (
    <div style={{ backgroundColor: "var(--color-landingpage-bg)", minHeight: "100%" }}>
      <Header>
        <FlexRowAlignCenter $gap={15}>
          <FlexRowAlignCenter $gap={2}>
            <LoadModal onLoad={onClickLoad} />
<<<<<<< HEAD
=======
            <Button type="link" disabled={true}>
              <ShareAltOutlined />
              Share
            </Button>
>>>>>>> 1b657b4c
          </FlexRowAlignCenter>
          {/* <HelpDropdown /> */}
        </FlexRowAlignCenter>
      </Header>
      <Banner>
        <BannerVideoContainer style={{ zIndex: 1 }}>
          <video autoPlay={allowMotion} loop muted>
            <source src="/videos/banner-video.mp4" type="video/mp4" />
          </video>
        </BannerVideoContainer>
        <BannerTextContainer style={{ zIndex: 1 }}>
          <h1>Welcome to 3D Volume Viewer</h1>
          <p>
            The 3D Volume Viewer is an open-use web-based tool designed to visualize, analyze and interpret
            multi-channel 3D microscopy data. Ideal for researchers, educators, and students, the viewer offers powerful
            interactive tools to extract key insights from imaging data.
          </p>
        </BannerTextContainer>
      </Banner>

      <ContentContainer $gap={10}>
        <FeatureHighlightsContainer>
          <FeatureHighlightsItem>
            <h3>Multiresolution OME-Zarr support</h3>
            <p>Load your cloud hosted OME-Zarr v0.4 images via http(s).</p>
          </FeatureHighlightsItem>
          <FeatureHighlightsItem>
            <h3>Multiple viewing modes</h3>
            <p>Rotate and examine the volume in 3D, or focus on single Z slices in 2D at higher resolution.</p>
          </FeatureHighlightsItem>
          <FeatureHighlightsItem>
            <h3>Time-series playthrough</h3>
            <p>Interactively explore dynamics and manipulate timelapse videos realtime in 2D or 3D.</p>
          </FeatureHighlightsItem>
          <FeatureHighlightsItem>
            <h3>Customizable settings</h3>
            <p>
              Switch colors, turn channels on and off or apply a threshold to reveal interesting features in the data.
            </p>
          </FeatureHighlightsItem>
        </FeatureHighlightsContainer>
        <Divider />
        <FlexColumnAlignCenter>
          <h2>Load an example below or your own data to get started.</h2>
        </FlexColumnAlignCenter>
        <ProjectList>{landingPageContent.map(renderProject)}</ProjectList>
      </ContentContainer>
    </div>
  );
}<|MERGE_RESOLUTION|>--- conflicted
+++ resolved
@@ -1,9 +1,5 @@
 import { faUpRightFromSquare } from "@fortawesome/free-solid-svg-icons";
 import { FontAwesomeIcon } from "@fortawesome/react-fontawesome";
-<<<<<<< HEAD
-=======
-import { ShareAltOutlined } from "@ant-design/icons";
->>>>>>> 1b657b4c
 import { Button, Tooltip } from "antd";
 import React, { ReactElement, useEffect, useState } from "react";
 import { useNavigate } from "react-router";
@@ -219,11 +215,7 @@
     // TODO: Make URL search params from the appProps and append it to the viewer URL so the URL can be shared directly.
     // Alternatively, AppWrapper should manage syncing URL and viewer props.
     const url = appProps.imageUrl;
-<<<<<<< HEAD
-    if (url instanceof Array) {
-=======
     if (Array.isArray(url)) {
->>>>>>> 1b657b4c
       navigation(`/viewer?url=${encodeURIComponent(url.join(","))}`, {
         state: appProps,
       });
@@ -323,13 +315,6 @@
         <FlexRowAlignCenter $gap={15}>
           <FlexRowAlignCenter $gap={2}>
             <LoadModal onLoad={onClickLoad} />
-<<<<<<< HEAD
-=======
-            <Button type="link" disabled={true}>
-              <ShareAltOutlined />
-              Share
-            </Button>
->>>>>>> 1b657b4c
           </FlexRowAlignCenter>
           {/* <HelpDropdown /> */}
         </FlexRowAlignCenter>
