import { describe, expect, it } from "@jest/globals";

import {
  ViewerChannelSettingParams,
  deserializeViewerChannelSetting,
  parseViewerUrlParams,
  parseKeyValueList,
  parseHexColorAsColorArray,
  parseStringEnum,
<<<<<<< HEAD
  parseStringInt,
  parseStringFloat,
  serializeViewerChannelSetting,
  serializeViewerState,
  deserializeViewerState,
  ViewerStateParams,
=======
  parseStringFloat,
  parseStringInt,
>>>>>>> 2c2db1aa
} from "../url_utils";
import { ChannelState, ViewerState } from "../../../src/aics-image-viewer/components/ViewerStateProvider/types";
import { ImageType, RenderMode, ViewMode } from "../../../src/aics-image-viewer/shared/enums";
import { ViewerChannelSetting } from "../../../src/aics-image-viewer/shared/utils/viewerChannelSettings";

const defaultSettings: ViewerChannelSetting = {
  match: 0,
  color: undefined,
  enabled: false,
  surfaceEnabled: false,
  isovalue: undefined,
  surfaceOpacity: undefined,
  colorizeEnabled: false,
  colorizeAlpha: undefined,
};

//// VALUE PARSING ///////////////////////////////////////

describe("parseKeyValueList", () => {
  it("returns expected key value pairs", () => {
    const data = "key1:value1,key2:value2";
    const result = parseKeyValueList(data);
    expect(result).toEqual({ key1: "value1", key2: "value2" });
  });

  it("decodes encoded key and value string names", () => {
    const data = "ampersand%26:ampersand%26,comma%2C:comma%2C,colon%3A:colon%3A";
    const result = parseKeyValueList(data);
    expect(result).toEqual({ "ampersand&": "ampersand&", "comma,": "comma,", "colon:": "colon:" });
  });

  it("ignores repeat colons in value string", () => {
    const data = "key1:value1:extra:extra,key2:value2";
    const result = parseKeyValueList(data);
    expect(result).toEqual({ key1: "value1:extra:extra", key2: "value2" });
  });

  it("returns empty object for empty string", () => {
    const data = "";
    const result = parseKeyValueList(data);
    expect(result).toEqual({});
  });

  it("parses example viewer channel settings", () => {
    const data = "col:FF0000,clz:1,cza:0.5,isa:0.75,ven:1,sen:1,isv:128,lut:autoij:";
    const result = parseKeyValueList(data);
    expect(result).toEqual({
      col: "FF0000",
      clz: "1",
      cza: "0.5",
      isa: "0.75",
      ven: "1",
      sen: "1",
      isv: "128",
      lut: "autoij:",
    });
  });

  it("removes trailing and leading whitespace", () => {
    const data = " key1 : value1 , key2 : value2 , key3: value 3";
    const result = parseKeyValueList(data);
    expect(result).toEqual({ key1: "value1", key2: "value2", key3: "value 3" });
  });
});

describe("parseHexColorAsColorArray", () => {
  it("parses hex values", () => {
    expect(parseHexColorAsColorArray("000000")).toEqual([0, 0, 0]);
    expect(parseHexColorAsColorArray("FFFFFF")).toEqual([255, 255, 255]);
    expect(parseHexColorAsColorArray("ff0000")).toEqual([255, 0, 0]);
    expect(parseHexColorAsColorArray("123456")).toEqual([18, 52, 86]);
    expect(parseHexColorAsColorArray("7890ab")).toEqual([120, 144, 171]);
    expect(parseHexColorAsColorArray("cdefef")).toEqual([205, 239, 239]);
    expect(parseHexColorAsColorArray("ABCDEF")).toEqual([171, 205, 239]);
<<<<<<< HEAD
=======
  });

  it("ignores unrecognized formats", () => {
    expect(parseHexColorAsColorArray("f")).toBeUndefined();
    expect(parseHexColorAsColorArray("fff")).toBeUndefined();
    expect(parseHexColorAsColorArray("fffffff")).toBeUndefined();
    expect(parseHexColorAsColorArray("hjklmn")).toBeUndefined();
  });
});

describe("parseStringEnum", () => {
  enum TestEnum {
    SOME_VALUE = "some_value",
    ANOTHER_VALUE = "another_value",
  }

  it("recognizes enum values", () => {
    expect(parseStringEnum("some_value", TestEnum)).toEqual(TestEnum.SOME_VALUE);
    expect(parseStringEnum("another_value", TestEnum)).toEqual(TestEnum.ANOTHER_VALUE);
  });

  it("returns default values for unrecognized enum values", () => {
    expect(parseStringEnum("unexpected", TestEnum, undefined)).toEqual(undefined);
    expect(parseStringEnum("unexpected", TestEnum, TestEnum.SOME_VALUE)).toEqual(TestEnum.SOME_VALUE);
  });
});

describe("parseStringInt", () => {
  it("parses int and undefined values", () => {
    expect(parseStringInt("0", 0, 1000)).toEqual(0);
    expect(parseStringInt("1", 0, 1000)).toEqual(1);
    expect(parseStringInt("100", 0, 1000)).toEqual(100);
    expect(parseStringInt("255", 0, 1000)).toEqual(255);
    expect(parseStringInt("-1", -1000, 1000)).toEqual(-1);
  });

  it("returns undefined for undefined and NaN values", () => {
    expect(parseStringInt("bad", -1000, 1000)).toEqual(undefined);
    expect(parseStringInt("NaN", -1000, 1000)).toEqual(undefined);
    expect(parseStringInt(undefined, -1000, 1000)).toEqual(undefined);
  });

  it("casts float values to integers", () => {
    expect(parseStringInt("0.5", 0, 1000)).toEqual(0);
    expect(parseStringInt("99.5", 0, 1000)).toEqual(99);
    expect(parseStringInt("-10.5", -1000, 1000)).toEqual(-10);
  });

  it("applies clamping", () => {
    expect(parseStringInt("0", 0, 255)).toEqual(0);
    expect(parseStringInt("-1", 0, 255)).toEqual(0);
    expect(parseStringInt("128", 0, 255)).toEqual(128);
    expect(parseStringInt("255", 0, 255)).toEqual(255);
    expect(parseStringInt("256", 0, 255)).toEqual(255);
  });
});

describe("parseStringFloat", () => {
  it("parses strings to float values", () => {
    expect(parseStringFloat("0", -1000, 1000)).toEqual(0);
    expect(parseStringFloat("1.0", -1000, 1000)).toEqual(1.0);
    expect(parseStringFloat("0.5", -1000, 1000)).toEqual(0.5);
    expect(parseStringFloat("128.5", -1000, 1000)).toEqual(128.5);
    expect(parseStringFloat("495.344", -1000, 1000)).toEqual(495.344);
    expect(parseStringFloat("-1", -1000, 1000)).toEqual(-1);
  });

  it("returns undefined for NaN or undefined values", () => {
    expect(parseStringFloat("bad", -1000, 1000)).toEqual(undefined);
    expect(parseStringFloat("NaN", -1000, 1000)).toEqual(undefined);
    expect(parseStringFloat(undefined, -1000, 1000)).toEqual(undefined);
  });

  it("applies clamping", () => {
    expect(parseStringFloat("0.5", 0, 1.0)).toEqual(0.5);
    expect(parseStringFloat("1.0", 0, 1.0)).toEqual(1.0);
    expect(parseStringFloat("1.1", 0, 1.0)).toEqual(1.0);
    expect(parseStringFloat("0", 0, 1.0)).toEqual(0);
    expect(parseStringFloat("-0.1", 0, 1.0)).toEqual(0);
  });
});

describe("deserializeViewerChannelSetting", () => {
  it("returns default settings for empty objects", () => {
    const data = {};
    const result = deserializeViewerChannelSetting(0, data);
    expect(result).toEqual(defaultSettings);
>>>>>>> 2c2db1aa
  });

  it("ignores unrecognized formats", () => {
    expect(parseHexColorAsColorArray("f")).toBeUndefined();
    expect(parseHexColorAsColorArray("fff")).toBeUndefined();
    expect(parseHexColorAsColorArray("fffffff")).toBeUndefined();
    expect(parseHexColorAsColorArray("hjklmn")).toBeUndefined();
  });
});

describe("parseStringEnum", () => {
  enum TestEnum {
    SOME_VALUE = "some_value",
    ANOTHER_VALUE = "another_value",
  }

  it("recognizes enum values", () => {
    expect(parseStringEnum("some_value", TestEnum)).toEqual(TestEnum.SOME_VALUE);
    expect(parseStringEnum("another_value", TestEnum)).toEqual(TestEnum.ANOTHER_VALUE);
  });

  it("returns default values for unrecognized enum values", () => {
    expect(parseStringEnum("unexpected", TestEnum, undefined)).toEqual(undefined);
    expect(parseStringEnum("unexpected", TestEnum, TestEnum.SOME_VALUE)).toEqual(TestEnum.SOME_VALUE);
  });
});

describe("parseStringInt", () => {
  it("parses int and undefined values", () => {
    expect(parseStringInt("0", 0, 1000)).toEqual(0);
    expect(parseStringInt("1", 0, 1000)).toEqual(1);
    expect(parseStringInt("100", 0, 1000)).toEqual(100);
    expect(parseStringInt("255", 0, 1000)).toEqual(255);
    expect(parseStringInt("-1", -1000, 1000)).toEqual(-1);
  });

  it("returns undefined for undefined and NaN values", () => {
    expect(parseStringInt("bad", -1000, 1000)).toEqual(undefined);
    expect(parseStringInt("NaN", -1000, 1000)).toEqual(undefined);
    expect(parseStringInt(undefined, -1000, 1000)).toEqual(undefined);
  });

  it("casts float values to integers", () => {
    expect(parseStringInt("0.5", 0, 1000)).toEqual(0);
    expect(parseStringInt("99.5", 0, 1000)).toEqual(99);
    expect(parseStringInt("-10.5", -1000, 1000)).toEqual(-10);
  });

  it("applies clamping", () => {
    expect(parseStringInt("0", 0, 255)).toEqual(0);
    expect(parseStringInt("-1", 0, 255)).toEqual(0);
    expect(parseStringInt("128", 0, 255)).toEqual(128);
    expect(parseStringInt("255", 0, 255)).toEqual(255);
    expect(parseStringInt("256", 0, 255)).toEqual(255);
  });
});

describe("parseStringFloat", () => {
  it("parses strings to float values", () => {
    expect(parseStringFloat("0", -1000, 1000)).toEqual(0);
    expect(parseStringFloat("1.0", -1000, 1000)).toEqual(1.0);
    expect(parseStringFloat("0.5", -1000, 1000)).toEqual(0.5);
    expect(parseStringFloat("128.5", -1000, 1000)).toEqual(128.5);
    expect(parseStringFloat("495.344", -1000, 1000)).toEqual(495.344);
    expect(parseStringFloat("-1", -1000, 1000)).toEqual(-1);
  });

  it("returns undefined for NaN or undefined values", () => {
    expect(parseStringFloat("bad", -1000, 1000)).toEqual(undefined);
    expect(parseStringFloat("NaN", -1000, 1000)).toEqual(undefined);
    expect(parseStringFloat(undefined, -1000, 1000)).toEqual(undefined);
  });

  it("applies clamping", () => {
    expect(parseStringFloat("0.5", 0, 1.0)).toEqual(0.5);
    expect(parseStringFloat("1.0", 0, 1.0)).toEqual(1.0);
    expect(parseStringFloat("1.1", 0, 1.0)).toEqual(1.0);
    expect(parseStringFloat("0", 0, 1.0)).toEqual(0);
    expect(parseStringFloat("-0.1", 0, 1.0)).toEqual(0);
  });
});

//// SERIALIZE STATES ///////////////////////

describe("Channel state serialization", () => {
  const DEFAULT_CHANNEL_STATE: ChannelState = {
    name: "",
    color: [255, 0, 0],
    volumeEnabled: true,
    isosurfaceEnabled: true,
    isovalue: 128,
    opacity: 0.75,
    colorizeEnabled: true,
    colorizeAlpha: 0.5,
    controlPoints: [{ x: 0, opacity: 0.5, color: [255, 255, 255] }],
  };
  const DEFAULT_SERIALIZED_CHANNEL_STATE: ViewerChannelSettingParams = {
    col: "ff0000",
    ven: "1",
    sen: "1",
    isv: "128",
    isa: "0.75",
    clz: "1",
    cza: "0.5",
    // TODO: include LUT and name
  };

  // Note that the serialization + deserialization are NOT direct inverses.
  // Serializing converts a ChannelState object to a ViewerChannelSettingParams object,
  // deserializing converts a ViewerChannelSettingParams object to a **ViewerChannelSetting** object.

  //  ChannelStates are per-channel and are used internally, while ViewerChannelSettings are
  // input into the viewer and support grouping/matching to multiple channels.
  // TODO: refactor these to all be the same state?

  describe("deserializeViewerChannelSetting", () => {
    it("returns default settings for empty objects", () => {
      const data = {};
      const result = deserializeViewerChannelSetting(0, data);
      expect(result).toEqual(defaultSettings);
    });

    it("ignores unexpected keys", () => {
      const data = { badKey: "badValue", ven: "1", sen: "1" } as ViewerChannelSettingParams;
      const result = deserializeViewerChannelSetting(0, data);
      expect(result).toEqual({ ...defaultSettings, enabled: true, surfaceEnabled: true });
    });

    it("parses settings correctly", () => {
      const data = {
        col: "FF0000",
        clz: "1",
        cza: "0.5",
        isa: "0.75",
        ven: "1",
        sen: "1",
        isv: "128",
        lut: "0:255",
      } as ViewerChannelSettingParams;
      expect(deserializeViewerChannelSetting(0, data)).toEqual({
        match: 0,
        color: "FF0000",
        enabled: true,
        surfaceEnabled: true,
        isovalue: 128,
        surfaceOpacity: 0.75,
        colorizeEnabled: true,
        colorizeAlpha: 0.5,
        lut: ["0", "255"],
      });
    });

    it("handles expected lut formatting", () => {
      const luts = [
        ["autoij:0", ["autoij", "0"]],
        ["0:autoij", ["0", "autoij"]],
        [":autoij", ["", "autoij"]],
        ["autoij:", ["autoij", ""]],
        ["0:255", ["0", "255"]],
        ["0.5:1.0", ["0.5", "1.0"]],
        ["0.50:1.00", ["0.50", "1.00"]],
        ["m99:m100", ["m99", "m100"]],
        ["p10:p90", ["p10", "p90"]],
        ["p10: p90", ["p10", "p90"]], // handle spaces
      ];
      for (const [encodedLut, decodedLut] of luts) {
        const data = { lut: encodedLut } as ViewerChannelSettingParams;
        const result = deserializeViewerChannelSetting(0, data);
        expect(result.lut).toEqual(decodedLut);
      }
    });

    it("ignores unexpected lut formats", () => {
      const luts = ["!:0", "0:9:93", "255", ""];
      for (const lut of luts) {
        const data = { lut } as ViewerChannelSettingParams;
        const result = deserializeViewerChannelSetting(0, data);
        expect(result.lut).toBeUndefined();
      }
    });

    it("handles hex color formats", () => {
      const colors = ["000000", "FFFFFF", "ffffff", "012345", "6789AB", "CDEF01", "abcdef"];
      for (const color of colors) {
        const data = { col: color } as ViewerChannelSettingParams;
        const result = deserializeViewerChannelSetting(0, data);
        expect(result.color).toEqual(color);
      }
    });

    it("ignores bad color formats", () => {
      const badColors = ["f", "ff00", "red", "rgb(255,0,0)"];
      for (const color of badColors) {
        const data = { col: color } as ViewerChannelSettingParams;
        const result = deserializeViewerChannelSetting(0, data);
        expect(result.color).toBeUndefined();
      }
    });

    it("ignores bad float data", () => {
      const data = { cza: "NaN", isa: "bad", isv: "f8" } as ViewerChannelSettingParams;
      const result = deserializeViewerChannelSetting(0, data);
      expect(result.colorizeAlpha).toBeUndefined();
      expect(result.surfaceOpacity).toBeUndefined();
      expect(result.isovalue).toBeUndefined();
    });
  });

  describe("serializeViewerChannelSetting", () => {
    it("serializes channel settings", () => {
      expect(serializeViewerChannelSetting(DEFAULT_CHANNEL_STATE)).toEqual(DEFAULT_SERIALIZED_CHANNEL_STATE);
    });

    it("serializes custom channel settings", () => {
      const customChannelState: ChannelState = {
        name: "a",
        color: [3, 255, 157],
        volumeEnabled: false,
        isosurfaceEnabled: false,
        isovalue: 0,
        opacity: 0.54,
        colorizeEnabled: false,
        colorizeAlpha: 1.0,
        controlPoints: [],
      };
      const serializedCustomChannelState: ViewerChannelSettingParams = {
        col: "03ff9d",
        ven: "0",
        sen: "0",
        isv: "0",
        isa: "0.54",
        clz: "0",
        cza: "1",
      };
      expect(serializeViewerChannelSetting(customChannelState)).toEqual(serializedCustomChannelState);
    });
  });
});

describe("Viewer state serialization", () => {
  // Copy of DEFAULT_VIEWER_SETTINGS.
  const DEFAULT_VIEWER_STATE: ViewerState = {
    viewMode: ViewMode.threeD, // "XY", "XZ", "YZ"
    renderMode: RenderMode.volumetric, // "pathtrace", "maxproject"
    imageType: ImageType.segmentedCell,
    showAxes: false,
    showBoundingBox: false,
    backgroundColor: [0, 0, 0],
    boundingBoxColor: [255, 255, 255],
    autorotate: false,
    maskAlpha: 0,
    brightness: 70,
    density: 50,
    levels: [35, 140, 255],
    interpolationEnabled: true,
    region: { x: [0, 1], y: [0, 1], z: [0, 1] },
    slice: { x: 0.5, y: 0.5, z: 0.5 },
    time: 0,
  };
  const SERIALIZED_DEFAULT_VIEWER_STATE: ViewerStateParams = {
    mode: "volumetric",
    view: "3D",
    image: "cell",
    axes: "0",
    bb: "0",
    bgcol: "000000",
    bbcol: "ffffff",
    rot: "0",
    mask: "0",
    bright: "70",
    dens: "50",
    lvl: "35,140,255",
    interp: "1",
    reg: "0:1,0:1,0:1",
    slice: "0.5,0.5,0.5",
    t: "0",
  };

  const CUSTOM_VIEWER_STATE: ViewerState = {
    renderMode: RenderMode.pathTrace,
    viewMode: ViewMode.xy,
    imageType: ImageType.fullField,
    showAxes: true,
    showBoundingBox: true,
    backgroundColor: [255, 0, 0],
    boundingBoxColor: [0, 255, 0],
    autorotate: true,
    maskAlpha: 55,
    brightness: 100,
    density: 75,
    levels: [0, 250, 251],
    interpolationEnabled: false,
    region: { x: [0, 0.5], y: [0, 1], z: [0, 1] },
    slice: { x: 0.25, y: 0.75, z: 0.5 },
    time: 100,
  };
  const SERIALIZED_CUSTOM_VIEWER_STATE: ViewerStateParams = {
    mode: "pathtrace",
    view: "Z",
    image: "fov",
    axes: "1",
    bb: "1",
    bgcol: "ff0000",
    bbcol: "00ff00",
    rot: "1",
    mask: "55",
    bright: "100",
    dens: "75",
    lvl: "0,250,251",
    interp: "0",
    reg: "0:0.5,0:1,0:1",
    slice: "0.25,0.75,0.5",
    t: "100",
  };

  describe("serializeViewerState", () => {
    it("serializes the default viewer settings", () => {
      expect(serializeViewerState(DEFAULT_VIEWER_STATE)).toEqual(SERIALIZED_DEFAULT_VIEWER_STATE);
    });

    it("serializes custom viewer settings", () => {
      expect(serializeViewerState(CUSTOM_VIEWER_STATE)).toEqual(SERIALIZED_CUSTOM_VIEWER_STATE);
    });
  });

  describe("deserializeViewerState", () => {
    it("returns an empty object for empty input", () => {
      expect(deserializeViewerState({})).toEqual({});
    });

    it("deserializes the default viewer settings", () => {
      const params = SERIALIZED_DEFAULT_VIEWER_STATE;
      expect(deserializeViewerState(params)).toEqual(DEFAULT_VIEWER_STATE);
    });

    it("deserializes custom viewer settings", () => {
      const params = SERIALIZED_CUSTOM_VIEWER_STATE;
      expect(deserializeViewerState(params)).toEqual(CUSTOM_VIEWER_STATE);
    });

    it("handles all ViewMode values", () => {
      const viewModes = Object.values(ViewMode);
      for (const viewMode of viewModes) {
        const state: ViewerState = { ...DEFAULT_VIEWER_STATE, viewMode };
        expect(deserializeViewerState(serializeViewerState(state)).viewMode).toEqual(viewMode);
      }
    });

    it("handles all RenderMode values", () => {
      const renderModes = Object.values(RenderMode);
      for (const renderMode of renderModes) {
        const state: ViewerState = { ...DEFAULT_VIEWER_STATE, renderMode };
        expect(deserializeViewerState(serializeViewerState(state)).renderMode).toEqual(renderMode);
      }
    });
  });
});

//// URL parsing /////////////////////////////////

describe("parseViewerUrlParams", () => {
  // Tests will try parsing both unencoded and encoded URL params.
  const channelParamToSetting: [string, string, ViewerChannelSetting][] = [
    [
      "c3=ven:1,col:ff00ff,clz:0,cza:0.9,isa:0.4,lut:p50:p99,sen:1,isv:129",
      "c3=ven%3A1%2Ccol%3Aff00ff%2Cclz%3A0%2Ccza%3A0.9%2Cisa%3A0.4%2Clut%3Ap50%3Ap99%2Csen%3A1%2Cisv%3A129",
      {
        color: "ff00ff",
        name: undefined,
        match: 3,
        enabled: true,
        surfaceEnabled: true,
        surfaceOpacity: 0.4,
        colorizeEnabled: false,
        colorizeAlpha: 0.9,
        isovalue: 129,
        lut: ["p50", "p99"],
      },
    ],
    [
      "c1=ven:0,col:ff0000,clz:1,cza:0.5,isa:0.75,lut:0:255,sen:0,isv:0",
      "c1=ven%3A0%2Ccol%3Aff0000%2Cclz%3A1%2Ccza%3A0.5%2Cisa%3A0.75%2Clut%3A0%3A255%2Csen%3A0%2Cisv%3A0",
      {
        color: "ff0000",
        name: undefined,
        match: 1,
        colorizeEnabled: true,
        colorizeAlpha: 0.5,
        surfaceOpacity: 0.75,
        surfaceEnabled: false,
        enabled: false,
        isovalue: 0,
        lut: ["0", "255"],
      },
    ],
    [
      "c5=ven:0,col:00ff00,clz:0,cza:0,isa:1,lut:autoij:,sen:1,isv:100",
      "c5=ven%3A0%2Ccol%3A00ff00%2Cclz%3A0%2Ccza%3A0%2Cisa%3A1%2Clut%3Aautoij%3A%2Csen%3A1%2Cisv%3A100",
      {
        color: "00ff00",
        name: undefined,
        match: 5,
        colorizeEnabled: false,
        colorizeAlpha: 0,
        surfaceOpacity: 1,
        surfaceEnabled: true,
        enabled: false,
        isovalue: 100,
        lut: ["autoij", ""],
      },
    ],
  ];

  it("parses unencoded per-channel setting", async () => {
    for (const [queryString, , expected] of channelParamToSetting) {
      const params = new URLSearchParams(queryString);
      const { args } = await parseViewerUrlParams(params);
      const channelSetting = args.viewerChannelSettings?.groups[0].channels[0]!;
      expect(channelSetting).toEqual(expected);
    }
  });

  it("parses encoded per-channel settings", async () => {
    for (const [, queryString, expected] of channelParamToSetting) {
      const params = new URLSearchParams(queryString);
      const { args } = await parseViewerUrlParams(params);
      const channelSetting = args.viewerChannelSettings?.groups[0].channels[0]!;
      expect(channelSetting).toEqual(expected);
    }
  });

  it("parses multiple per-channel settings", async () => {
    // Test unencoded (i=0) and encoded (i=1)
    for (let i = 0; i < 2; i++) {
      const queryString =
        channelParamToSetting[0][i] + "&" + channelParamToSetting[1][i] + "&" + channelParamToSetting[2][i];
      const params = new URLSearchParams(queryString);
      const { args } = await parseViewerUrlParams(params);
      const channelSettings = args.viewerChannelSettings?.groups[0].channels!;

      // Order is not guaranteed, so check if any of the expected settings are present
      expect(channelSettings).toContainEqual(channelParamToSetting[0][2]);
      expect(channelSettings).toContainEqual(channelParamToSetting[1][2]);
      expect(channelSettings).toContainEqual(channelParamToSetting[2][2]);
    }
  });

  it("overrides ch settings when per-channel settings are included", async () => {
    const queryString = "?ch=0&lut=1,2&c1=ven:1,lut:4:5";
    const params = new URLSearchParams(queryString);
    const { args } = await parseViewerUrlParams(params);

    const groups = args.viewerChannelSettings?.groups[0]!;
    expect(groups.channels).toHaveLength(1);
    const channelSetting = groups.channels[0];

    expect(channelSetting.match).toEqual(1);
    expect(channelSetting.enabled).toEqual(true);
    expect(channelSetting.lut).toEqual(["4", "5"]);
  });

  it("skips missing channel indices", async () => {
    const queryString = "?c0=ven:1&c15=ven:1,lut:4:5";
    const params = new URLSearchParams(queryString);
    const { args } = await parseViewerUrlParams(params);

    const groups = args.viewerChannelSettings?.groups[0]!;
    expect(groups.channels).toHaveLength(2);
    const channelSetting1 = groups.channels[0];
    const channelSetting2 = groups.channels[1];

    expect(channelSetting1.match).toEqual(0);
    expect(channelSetting1.enabled).toEqual(true);

    expect(channelSetting2.match).toEqual(15);
    expect(channelSetting2.enabled).toEqual(true);
    expect(channelSetting2.lut).toEqual(["4", "5"]);
  });

  it("creates empty default data for bad per-channel setting formats", async () => {
    const queryString = "c1=bad&c0=ultrabad:bad&c2=,,,,,,";
    const params = new URLSearchParams(queryString);
    const { args } = await parseViewerUrlParams(params);
    const channelSettings = args.viewerChannelSettings?.groups[0].channels!;
    expect(channelSettings).toHaveLength(3);
    for (let i = 0; i < channelSettings.length; i++) {
      const channelSetting = channelSettings[i];
      // Match with default on everything except match number
      expect(channelSetting).toEqual({ ...defaultSettings, match: channelSetting.match });
    }
  });

  it("enables first three channels by default if no channel settings are provided", async () => {
    const queryString = "url=https://example.com/image.tiff";
    const params = new URLSearchParams(queryString);
    const { args } = await parseViewerUrlParams(params);

    // Should have one group
    const channelSettingsGroups = args.viewerChannelSettings?.groups!;
    expect(channelSettingsGroups).toHaveLength(1);
    const channelSettings = channelSettingsGroups[0].channels;
    expect(channelSettings[0]).toEqual({ match: [0, 1, 2], enabled: true });
    expect(channelSettings[1]).toEqual({ match: "(.+)", enabled: false });
  });

  it("parses default nucmorph settings", async () => {
    const queryString =
      "url=https://example.com/image1.ome.zarr,https://example.com/image2.ome.zarr&c0=ven:0&c1=ven:1,lut:autoij:&c2=ven:1,clz:1&view=Z";
    const params = new URLSearchParams(queryString);
    const { args, viewerSettings } = await parseViewerUrlParams(params);

    expect(viewerSettings.viewMode).toEqual(ViewMode.xy);
    expect(args.imageUrl).toEqual(["https://example.com/image1.ome.zarr", "https://example.com/image2.ome.zarr"]);

    // Check that channel settings have been loaded in.
    // Should be one group with three channels.
    let channelSettings = args.viewerChannelSettings?.groups[0];
    expect(channelSettings).toBeDefined();
    channelSettings = channelSettings!;

    expect(channelSettings.channels).toHaveLength(3);
    expect(channelSettings.channels[0].match).toEqual(0);
    expect(channelSettings.channels[0].enabled).toEqual(false);
    expect(channelSettings.channels[1].match).toEqual(1);
    expect(channelSettings.channels[1].enabled).toEqual(true);
    expect(channelSettings.channels[1].lut).toEqual(["autoij", ""]);
    expect(channelSettings.channels[2].match).toEqual(2);
    expect(channelSettings.channels[2].enabled).toEqual(true);
    expect(channelSettings.channels[2].colorizeEnabled).toEqual(true);
  });

  // Test existing viewer settings as a regression test
  // TODO: Replace this with a full integration test, testing serializing + deserializing all viewer state
  // when URLs are fully implemented.
  it("parses viewer settings", async () => {
    const queryString = "mask=30&view=X";
    const params = new URLSearchParams(queryString);
    const { viewerSettings } = await parseViewerUrlParams(params);
    expect(viewerSettings.viewMode).toEqual(ViewMode.yz);
    expect(viewerSettings.maskAlpha).toEqual(30);
  });
});<|MERGE_RESOLUTION|>--- conflicted
+++ resolved
@@ -7,17 +7,12 @@
   parseKeyValueList,
   parseHexColorAsColorArray,
   parseStringEnum,
-<<<<<<< HEAD
   parseStringInt,
   parseStringFloat,
   serializeViewerChannelSetting,
   serializeViewerState,
   deserializeViewerState,
   ViewerStateParams,
-=======
-  parseStringFloat,
-  parseStringInt,
->>>>>>> 2c2db1aa
 } from "../url_utils";
 import { ChannelState, ViewerState } from "../../../src/aics-image-viewer/components/ViewerStateProvider/types";
 import { ImageType, RenderMode, ViewMode } from "../../../src/aics-image-viewer/shared/enums";
@@ -92,96 +87,6 @@
     expect(parseHexColorAsColorArray("7890ab")).toEqual([120, 144, 171]);
     expect(parseHexColorAsColorArray("cdefef")).toEqual([205, 239, 239]);
     expect(parseHexColorAsColorArray("ABCDEF")).toEqual([171, 205, 239]);
-<<<<<<< HEAD
-=======
-  });
-
-  it("ignores unrecognized formats", () => {
-    expect(parseHexColorAsColorArray("f")).toBeUndefined();
-    expect(parseHexColorAsColorArray("fff")).toBeUndefined();
-    expect(parseHexColorAsColorArray("fffffff")).toBeUndefined();
-    expect(parseHexColorAsColorArray("hjklmn")).toBeUndefined();
-  });
-});
-
-describe("parseStringEnum", () => {
-  enum TestEnum {
-    SOME_VALUE = "some_value",
-    ANOTHER_VALUE = "another_value",
-  }
-
-  it("recognizes enum values", () => {
-    expect(parseStringEnum("some_value", TestEnum)).toEqual(TestEnum.SOME_VALUE);
-    expect(parseStringEnum("another_value", TestEnum)).toEqual(TestEnum.ANOTHER_VALUE);
-  });
-
-  it("returns default values for unrecognized enum values", () => {
-    expect(parseStringEnum("unexpected", TestEnum, undefined)).toEqual(undefined);
-    expect(parseStringEnum("unexpected", TestEnum, TestEnum.SOME_VALUE)).toEqual(TestEnum.SOME_VALUE);
-  });
-});
-
-describe("parseStringInt", () => {
-  it("parses int and undefined values", () => {
-    expect(parseStringInt("0", 0, 1000)).toEqual(0);
-    expect(parseStringInt("1", 0, 1000)).toEqual(1);
-    expect(parseStringInt("100", 0, 1000)).toEqual(100);
-    expect(parseStringInt("255", 0, 1000)).toEqual(255);
-    expect(parseStringInt("-1", -1000, 1000)).toEqual(-1);
-  });
-
-  it("returns undefined for undefined and NaN values", () => {
-    expect(parseStringInt("bad", -1000, 1000)).toEqual(undefined);
-    expect(parseStringInt("NaN", -1000, 1000)).toEqual(undefined);
-    expect(parseStringInt(undefined, -1000, 1000)).toEqual(undefined);
-  });
-
-  it("casts float values to integers", () => {
-    expect(parseStringInt("0.5", 0, 1000)).toEqual(0);
-    expect(parseStringInt("99.5", 0, 1000)).toEqual(99);
-    expect(parseStringInt("-10.5", -1000, 1000)).toEqual(-10);
-  });
-
-  it("applies clamping", () => {
-    expect(parseStringInt("0", 0, 255)).toEqual(0);
-    expect(parseStringInt("-1", 0, 255)).toEqual(0);
-    expect(parseStringInt("128", 0, 255)).toEqual(128);
-    expect(parseStringInt("255", 0, 255)).toEqual(255);
-    expect(parseStringInt("256", 0, 255)).toEqual(255);
-  });
-});
-
-describe("parseStringFloat", () => {
-  it("parses strings to float values", () => {
-    expect(parseStringFloat("0", -1000, 1000)).toEqual(0);
-    expect(parseStringFloat("1.0", -1000, 1000)).toEqual(1.0);
-    expect(parseStringFloat("0.5", -1000, 1000)).toEqual(0.5);
-    expect(parseStringFloat("128.5", -1000, 1000)).toEqual(128.5);
-    expect(parseStringFloat("495.344", -1000, 1000)).toEqual(495.344);
-    expect(parseStringFloat("-1", -1000, 1000)).toEqual(-1);
-  });
-
-  it("returns undefined for NaN or undefined values", () => {
-    expect(parseStringFloat("bad", -1000, 1000)).toEqual(undefined);
-    expect(parseStringFloat("NaN", -1000, 1000)).toEqual(undefined);
-    expect(parseStringFloat(undefined, -1000, 1000)).toEqual(undefined);
-  });
-
-  it("applies clamping", () => {
-    expect(parseStringFloat("0.5", 0, 1.0)).toEqual(0.5);
-    expect(parseStringFloat("1.0", 0, 1.0)).toEqual(1.0);
-    expect(parseStringFloat("1.1", 0, 1.0)).toEqual(1.0);
-    expect(parseStringFloat("0", 0, 1.0)).toEqual(0);
-    expect(parseStringFloat("-0.1", 0, 1.0)).toEqual(0);
-  });
-});
-
-describe("deserializeViewerChannelSetting", () => {
-  it("returns default settings for empty objects", () => {
-    const data = {};
-    const result = deserializeViewerChannelSetting(0, data);
-    expect(result).toEqual(defaultSettings);
->>>>>>> 2c2db1aa
   });
 
   it("ignores unrecognized formats", () => {
