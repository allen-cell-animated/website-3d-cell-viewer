--- conflicted
+++ resolved
@@ -17,15 +17,11 @@
 import { clamp } from "./math_utils";
 import { removeMatchingProperties, removeUndefinedProperties } from "./datatype_utils";
 import { isEqual } from "lodash";
-<<<<<<< HEAD
-import { getEmptyChannelState, getEmptyViewerState } from "../../src/aics-image-viewer/shared/constants";
-=======
 import {
   getDefaultCameraState,
-  getDefaultChannelState,
-  getDefaultViewerState,
+  getEmptyChannelState,
+  getEmptyViewerState,
 } from "../../src/aics-image-viewer/shared/constants";
->>>>>>> 33f499e4
 
 export const ENCODED_COMMA_REGEX = /%2C/g;
 export const ENCODED_COLON_REGEX = /%3A/g;
@@ -601,14 +597,7 @@
 
 export function serializeCameraState(cameraState: Partial<CameraState>, removeDefaults: boolean): string | undefined {
   if (removeDefaults) {
-<<<<<<< HEAD
-    cameraState = removeMatchingProperties(cameraState, getEmptyViewerState().cameraState ?? {});
-=======
-    // Note that we use the `getDefaultCameraState()` to get the defaults here,
-    // instead of `getDefaultViewerState().cameraState`. The latter is undefined, which signals
-    // that the camera should not be modified for URLs that don't specify it.
     cameraState = removeMatchingProperties(cameraState, getDefaultCameraState());
->>>>>>> 33f499e4
     if (Object.keys(cameraState).length === 0) {
       return undefined;
     }
