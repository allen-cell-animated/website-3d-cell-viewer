--- conflicted
+++ resolved
@@ -498,39 +498,22 @@
 export function serializeViewerState(state: Partial<ViewerState>): ViewerStateParams {
   // TODO: Enforce decimal places for floats/decimals?
   const result: ViewerStateParams = {
-<<<<<<< HEAD
-    mode: state.renderMode,
-    mask: state.maskAlpha?.toString(),
-    image: state.imageType,
-    axes: state.showAxes ? "1" : "0",
-    bb: state.showBoundingBox ? "1" : "0",
-    bbcol: state.boundingBoxColor && colorArrayToHex(state.boundingBoxColor),
-    bgcol: state.backgroundColor && colorArrayToHex(state.backgroundColor),
-    rot: state.autorotate ? "1" : "0",
-    bright: state.brightness?.toString(),
-    dens: state.density?.toString(),
-    interp: state.interpolationEnabled ? "1" : "0",
-    reg: state.region && `${state.region.x.join(":")},${state.region.y.join(":")},${state.region.z.join(":")}`,
-    slice: state.slice && `${state.slice.x},${state.slice.y},${state.slice.z}`,
-    lvl: state.levels?.join(","),
-    t: state.time?.toString(),
-=======
     [ViewerStateKeys.Mode]: state.renderMode,
-    [ViewerStateKeys.Mask]: state.maskAlpha.toString(),
+    [ViewerStateKeys.Mask]: state.maskAlpha?.toString(),
     [ViewerStateKeys.Image]: state.imageType,
     [ViewerStateKeys.Axes]: state.showAxes ? "1" : "0",
     [ViewerStateKeys.BoundingBox]: state.showBoundingBox ? "1" : "0",
-    [ViewerStateKeys.BoundingBoxColor]: colorArrayToHex(state.boundingBoxColor),
-    [ViewerStateKeys.BackgroundColor]: colorArrayToHex(state.backgroundColor),
+    [ViewerStateKeys.BoundingBoxColor]: state.boundingBoxColor && colorArrayToHex(state.boundingBoxColor),
+    [ViewerStateKeys.BackgroundColor]: state.backgroundColor && colorArrayToHex(state.backgroundColor),
     [ViewerStateKeys.Autorotate]: state.autorotate ? "1" : "0",
-    [ViewerStateKeys.Brightness]: state.brightness.toString(),
-    [ViewerStateKeys.Density]: state.density.toString(),
+    [ViewerStateKeys.Brightness]: state.brightness?.toString(),
+    [ViewerStateKeys.Density]: state.density?.toString(),
     [ViewerStateKeys.Interpolation]: state.interpolationEnabled ? "1" : "0",
-    [ViewerStateKeys.Region]: `${state.region.x.join(":")},${state.region.y.join(":")},${state.region.z.join(":")}`,
-    [ViewerStateKeys.Slice]: `${state.slice.x},${state.slice.y},${state.slice.z}`,
-    [ViewerStateKeys.Levels]: state.levels.join(","),
-    [ViewerStateKeys.Time]: state.time.toString(),
->>>>>>> 9d42c6ee
+    [ViewerStateKeys.Region]:
+      state.region && `${state.region.x.join(":")},${state.region.y.join(":")},${state.region.z.join(":")}`,
+    [ViewerStateKeys.Slice]: state.slice && `${state.slice.x},${state.slice.y},${state.slice.z}`,
+    [ViewerStateKeys.Levels]: state.levels?.join(","),
+    [ViewerStateKeys.Time]: state.time?.toString(),
   };
   const viewModeToViewParam = {
     [ViewMode.threeD]: "3D",
@@ -538,13 +521,8 @@
     [ViewMode.xz]: "Y",
     [ViewMode.yz]: "X",
   };
-<<<<<<< HEAD
-  result.view = state.viewMode && viewModeToViewParam[state.viewMode];
+  result[ViewerStateKeys.View] = state.viewMode && viewModeToViewParam[state.viewMode];
   return removeUndefinedProperties(result);
-=======
-  result[ViewerStateKeys.View] = viewModeToViewParam[state.viewMode];
-  return result;
->>>>>>> 9d42c6ee
 }
 
 function parseDeprecatedChannelSettings(params: DeprecatedParams): ViewerChannelSettings | undefined {
@@ -714,11 +692,7 @@
  * Serializes the ViewerState and ChannelState of a ViewerStateContext into a URLSearchParams object.
  * @param state ViewerStateContext to serialize.
  */
-<<<<<<< HEAD
-export function serializeViewerUrlParams(state: Partial<ViewerStateContextType>): Params {
-=======
 export function serializeViewerUrlParams(state: ViewerStateContextType): AppParams {
->>>>>>> 9d42c6ee
   // TODO: Unit tests for this function
   const params = serializeViewerState(state);
 
