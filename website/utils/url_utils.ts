import FirebaseRequest, { DatasetMetaData } from "../../public/firebase";

import type {
  ChannelState,
  ViewerState,
  ViewerStateContextType,
} from "../../src/aics-image-viewer/components/ViewerStateProvider/types";
import type { AppProps } from "../../src/aics-image-viewer/components/App/types";
import { ImageType, RenderMode, ViewMode } from "../../src/aics-image-viewer/shared/enums";
import {
  ViewerChannelSetting,
  ViewerChannelSettings,
} from "../../src/aics-image-viewer/shared/utils/viewerChannelSettings";
import { ColorArray } from "../../src/aics-image-viewer/shared/utils/colorRepresentations";
import { PerAxis } from "../../src/aics-image-viewer/shared/types";
import { clamp } from "./math_utils";
<<<<<<< HEAD
import { CameraTransform } from "@aics/volume-viewer";
=======
import { ControlPoint } from "@aics/volume-viewer";
>>>>>>> c8816fe8

const CHANNEL_STATE_KEY_REGEX = /^c[0-9]+$/;
/** Match colon-separated pairs of alphanumeric strings */
const LUT_REGEX = /^-?[a-z0-9.]*:[ ]*-?[a-z0-9.]*$/;
/** Match colon-separated pairs of numeric strings */
const RAMP_REGEX = /^-?[0-9.]*:-?[0-9.]*$/;
/**
 * Match comma-separated triplet of numeric strings.
 */
const SLICE_REGEX = /^[0-9.]*,[0-9.]*,[0-9.]*$/;
/**
 * Matches a sequence of three comma-separated min:max number pairs, representing
 * the x, y, and z axes.
 */
const REGION_REGEX = /^([0-9.]*:[0-9.]*)(,[0-9.]*:[0-9.]*){2}$/;
const HEX_COLOR_REGEX = /^[0-9a-fA-F]{6}$/;
/**
 * Matches a comma-separated list of control points, where each control point is represented
 * by a triplet of `{x}:{opacity}:{hex color}`.
 */
export const CONTROL_POINTS_REGEX = /^(-?[-0-9.]*:[0-9.]*:[0-9a-fA-F]{6})(,-?[0-9.]*:[0-9.]*:[0-9a-fA-F]{6})*$/;

/**
 * Enum keys for URL parameters. These are stored as enums for better readability,
 * and are mapped to types in `ViewerStateParams`.
 */
export enum ViewerStateKeys {
  View = "view",
  Mode = "mode",
  Mask = "mask",
  Image = "image",
  Axes = "axes",
  BoundingBox = "bb",
  BoundingBoxColor = "bbcol",
  BackgroundColor = "bgcol",
  Autorotate = "rot",
  Brightness = "bright",
  Density = "dens",
  Levels = "lvl",
  Interpolation = "interp",
  Region = "reg",
  Slice = "slice",
  Time = "t",
  CameraTransform = "cam",
}

export enum CameraTransformKeys {
  Position = "pos",
  Target = "tar",
  Up = "up",
  Rotation = "rot",
}

/**
 * Mapped to types in `ViewerChannelSettingParams`
 */
export enum ViewerChannelSettingKeys {
  Color = "col",
  Colorize = "clz",
  ColorizeAlpha = "cza",
  IsosurfaceAlpha = "isa",
  Lut = "lut",
  Ramp = "rmp",
  ControlPoints = "cps",
  ControlPointsEnabled = "cpe",
  VolumeEnabled = "ven",
  SurfaceEnabled = "sen",
  IsosurfaceValue = "isv",
}

/**
 * The serialized form of a ViewerChannelSetting, as a dictionary object.
 */
export class ViewerChannelSettingParams {
  /** Color, as a 6-digit hex color.  */
  [ViewerChannelSettingKeys.Color]?: string = undefined;
  /** Colorize. "1" is enabled. Disabled by default. */
  [ViewerChannelSettingKeys.Colorize]?: "1" | "0" = undefined;
  /** Colorize alpha, in the [0, 1] range. Set to `1.0` by default. */
  [ViewerChannelSettingKeys.ColorizeAlpha]?: string = undefined;
  /** Isosurface alpha, in the [0, 1 range]. Set to `1.0` by default.*/
  [ViewerChannelSettingKeys.IsosurfaceAlpha]?: string = undefined;
  /**
   * Lookup table (LUT) to map from volume intensity to opacity. Should be two alphanumeric values
   * separated by a colon, where the first value is the minimum and the second is the maximum.
   * Defaults to [0, 255].
   *
   * - Plain numbers are treated as direct intensity values.
   * - `p{n}` represents a percentile, where `n` is a percentile in the [0, 100] range.
   * - `m{n}` represents the median multiplied by `n / 100`.
   * - `autoij` in either the min or max fields will use the "auto" algorithm
   * from ImageJ to select the min and max.
   *
   * Values will be used to determine the initial control points and ramp if those
   * fields are not provided.
   *
   * @example
   * ```
   * "0:255"    // min: intensity 0, max: intensity 255.
   * "p50:p90"  // min: 50th percentile, max: 90th percentile.
   * "m1:p75"   // min: median, max: 75th percentile.
   * "autoij:0" // use Auto-IJ to calculate min and max.
   * ```
   */
  [ViewerChannelSettingKeys.Lut]?: string = undefined;
  /**
   * Control points for the transfer function. If provided, overrides the
   * `lut` field when calculating the control points. Should be a list
   * of `x:opacity:color` triplets, separated by comma.
   * - `x` is a numeric intensity value.
   * - `opacity` is a float in the [0, 1] range.
   * - `color` is a 6-digit hex color, e.g. `ff0000`.
   */
  [ViewerChannelSettingKeys.ControlPoints]?: string = undefined;
  /**
   * Whether to show advanced mode, which will show control points instead of
   * ramp values defined by the LUT. "1" is enabled, disabled by default.
   */
  [ViewerChannelSettingKeys.ControlPointsEnabled]?: "1" | "0" = undefined;
  /**
   * Raw ramp values, which should be two numeric values separated by a colon.
   * If provided, overrides the `lut` field when calculating the ramp values.
   */
  [ViewerChannelSettingKeys.Ramp]?: string = undefined;
  /** Volume enabled. "1" is enabled. Disabled by default. */
  [ViewerChannelSettingKeys.VolumeEnabled]?: "1" | "0" = undefined;
  /** Isosurface enabled. "1" is enabled. Disabled by default. */
  [ViewerChannelSettingKeys.SurfaceEnabled]?: "1" | "0" = undefined;
  /** Isosurface value, in the [0, 255] range. Set to `128` by default. */
  [ViewerChannelSettingKeys.IsosurfaceValue]?: string = undefined;
}
/**
 * Channels, matching the pattern `c0`, `c1`, etc. corresponding to the index of the channel being configured.
 * The channel parameter should have a value that is a comma-separated list of `key:value` pairs, with keys
 * defined in `ViewerChannelSettingJson`.
 */
type ChannelParams = { [_ in `c${number}`]?: string };

/** Serialized version of `ViewerState`. */
export class ViewerStateParams {
  /** Axis to view. Valid values are "3D", "X", "Y", and "Z". Defaults to "3D". */
  [ViewerStateKeys.View]?: string = undefined;
  /**
   * Render mode. Valid values are "volumetric", "maxproject", and "pathtrace".
   * Defaults to "volumetric".
   */
  [ViewerStateKeys.Mode]?: string = undefined;
  /** The opacity of the mask channel, an integer in the range [0, 100]. Defaults to 50. */
  [ViewerStateKeys.Mask]?: string = undefined;
  /** The type of image to display. Valid values are "cell" and "fov". Defaults to "cell". */
  [ViewerStateKeys.Image]?: string = undefined;
  /** Whether to show the axes helper. "1" is enabled. Disabled by default. */
  [ViewerStateKeys.Axes]?: string = undefined;
  /** Whether to show the bounding box. "1" is enabled. Disabled by default. */
  [ViewerStateKeys.BoundingBox]?: string = undefined;
  /** The color of the bounding box, as a 6-digit hex color. */
  [ViewerStateKeys.BoundingBoxColor]?: string = undefined;
  /** The background color, as a 6-digit hex color. */
  [ViewerStateKeys.BackgroundColor]?: string = undefined;
  /** Whether to autorotate the view. "1" is enabled. Disabled by default. */
  [ViewerStateKeys.Autorotate]?: string = undefined;
  /** The brightness of the image, an float in the range [0, 100]. Defaults to 70. */
  [ViewerStateKeys.Brightness]?: string = undefined;
  /** Density, a float in the range [0, 100]. Defaults to 50. */
  [ViewerStateKeys.Density]?: string = undefined;
  /**
   * Levels for image intensity adjustment. Should be three numeric values separated
   * by commas, representing the low, middle, and high values in a [0, 255] range.
   * Values will be sorted in ascending order; empty values will be parsed as 0.
   */
  [ViewerStateKeys.Levels]?: string = undefined;
  /** Whether to enable interpolation. "1" is enabled. Enabled by default. */
  [ViewerStateKeys.Interpolation]?: string = undefined;
  /** Subregions per axis, as min:max pairs separated by commas.
   * Defaults to full range (`0:1`) for each axis.
   */
  [ViewerStateKeys.Region]?: string = undefined;
  /** Slice position per X, Y, and Z axes, as a list of comma-separated floats.
   * 0.5 for all axes by default (e.g. `0.5,0.5,0.5`)
   */
  [ViewerStateKeys.Slice]?: string = undefined;
  /** Frame number, for time-series volumes. 0 by default. */
  [ViewerStateKeys.Time]?: string = undefined;
  /**
   * Camera transform settings, as a list of `key:value` pairs separated by commas.
   * Valid keys are defined in `CameraTransformKeys`:
   * - `pos`: position
   * - `tar`: target
   * - `up`: up
   * - `rot`: rotation
   *
   * All values are an array of three floats, separated by commas.
   */
  [ViewerStateKeys.CameraTransform]?: string = undefined;
}

/** URL parameters that define data sources when loading volumes. */
class DataParams {
  /**
   * One or more volume URLs to load. If multiple URLs are provided, they should
   * be separated by commas.
   */
  url?: string = undefined;
  /**
   * The name of a dataset in the Cell Feature Explorer database. Used with `id`.
   */
  dataset?: string = undefined;
  /**
   * The ID of a cell within the loaded dataset. Used with `dataset`.
   */
  id?: string = undefined;
}

class DeprecatedParams {
  /** Deprecated query parameter for channel settings. */
  ch?: string = undefined;
  /** Deprecated query parameter for LUT settings. */
  luts?: string = undefined;
  /** Deprecated query parameter for channel colors. */
  colors?: string = undefined;
}

type AppParams = Partial<ViewerStateParams & DataParams & DeprecatedParams & ChannelParams>;

const allowedParamKeys: Array<keyof AppParams> = [
  ...Object.keys(new ViewerStateParams()),
  ...Object.keys(new DataParams()),
  ...Object.keys(new DeprecatedParams()),
] as Array<keyof AppParams>;
const isParamKey = (key: string): key is keyof AppParams => allowedParamKeys.indexOf(key as keyof AppParams) !== -1;
const isChannelKey = (key: string): key is keyof ChannelParams => CHANNEL_STATE_KEY_REGEX.test(key);

/**
 * Filters a set of URLSearchParams for only the keys that are valid parameters for the viewer.
 * Non-matching keys are discarded.
 * @param searchParams Input URL search parameters.
 * @returns a dictionary object matching the type of `Params`.
 */
export function getAllowedParams(searchParams: URLSearchParams): AppParams {
  const result: AppParams = {};
  for (const [key, value] of searchParams.entries()) {
    if (isParamKey(key) || isChannelKey(key)) {
      result[key] = value;
    }
  }
  return result;
}

const decodeURL = (url: string): string => {
  const decodedUrl = decodeURIComponent(url);
  return decodedUrl.endsWith("/") ? decodedUrl.slice(0, -1) : decodedUrl;
};

/** Try to parse a `string` as a list of 2 or more URLs. Returns `undefined` if the string is not a valid URL list. */
const tryDecodeURLList = (url: string, delim = ","): string[] | undefined => {
  if (!url.includes(delim)) {
    return undefined;
  }

  const urls = url.split(delim).map((u) => decodeURL(u));

  // Verify that all urls are valid
  for (const u of urls) {
    try {
      new URL(u);
    } catch (_e) {
      return undefined;
    }
  }

  return urls;
};

//// DATA PARSING //////////////////////

/**
 * Parse a string list of comma-separated key:value pairs into
 * a key-value object.
 *
 * @param data The string to parse. Expected to be in the format
 * "key1:value1,key2:value2,...". Colons and commas in keys or values
 * should be encoded using `encodeURIComponent`.
 * @returns An object with the parsed key-value pairs. Key and value strings
 *  will be decoded using `decodeURIComponent`.
 */
export function parseKeyValueList(data: string): Record<string, string> {
  if (data === "") {
    return {};
  }
  const result: Record<string, string> = {};
  const keyValuePairs = data.split(",");
  for (const pair of keyValuePairs) {
    const splitIndex = pair.indexOf(":");
    const key = pair.slice(0, splitIndex);
    const value = pair.slice(splitIndex + 1);
    result[decodeURIComponent(key).trim()] = decodeURIComponent(value).trim();
  }
  return result;
}

export function objectToKeyValueList(obj: Record<string, string>): string {
  const keyValuePairs: string[] = [];
  for (const key in obj) {
    keyValuePairs.push(`${encodeURIComponent(key)}:${encodeURIComponent(obj[key].trim())}`);
  }
  return keyValuePairs.join(",");
}

/**
 * Parses a string to a float and clamps the result to the [min, max] range.
 * Returns `undefined` if the string is undefined or NaN.
 * @param value String to parse as a float. Will be parsed with `Number.parseFloat`.
 * @param min Minimum value, inclusive.
 * @param max Maximum value, inclusive.
 * @returns
 * - The parsed number, clamped to the [min, max] range.
 * - `undefined` if the string is undefined or NaN.
 */
export function parseStringFloat(value: string | undefined, min: number, max: number): number | undefined {
  if (value === undefined) {
    return undefined;
  }
  const number = Number.parseFloat(value);
  return Number.isNaN(number) ? undefined : clamp(number, min, max);
}

/**
 * Parses a string to an integer and clamps the result to the [min, max] range.
 * @param value String to parse as a float. Assumes base 10, parses with `Number.parseInt(value, 10)`.
 * @param min Minimum value, inclusive.
 * @param max Maximum value, inclusive.
 * @returns
 * - The parsed number, clamped to the [min, max] range.
 * - `undefined` if the string is undefined or NaN.
 */
export function parseStringInt(value: string | undefined, min: number, max: number): number | undefined {
  if (value === undefined) {
    return undefined;
  }
  const number = Number.parseInt(value, 10);
  if (Number.isNaN(number)) {
    return undefined;
  }
  return clamp(number, min, max);
}

/**
 * Parses a string to an enum value; if the string is not in the enum, returns the default value.
 * @param value String to parse.
 * @param enumValues Enum. Cannot be a `const enum`, as these are removed at compile time.
 * @param defaultValue Default value to return if the string is not in the enum.
 * @returns A value from the enum or the default value. Note that the return type includes `undefined`
 * if the `defaultValue` is `undefined`.
 */
export function parseStringEnum<E extends string, T extends E | undefined>(
  value: string | undefined,
  enumValues: Record<string | number | symbol, E>,
  defaultValue: T = undefined as T
): T {
  if (value === undefined || !Object.values(enumValues).includes(value as E)) {
    return defaultValue;
  }
  return value as T;
}

/**
 * Parses a string boolean value ("1" as true, "0" as false), and returns `undefined` if the value is `undefined`.
 */
function parseStringBoolean(value: string | undefined): boolean | undefined {
  if (value === undefined) {
    return undefined;
  }
  return value === "1";
}

export function parseHexColorAsColorArray(hexColor: string | undefined): ColorArray | undefined {
  if (!hexColor || !HEX_COLOR_REGEX.test(hexColor)) {
    return undefined;
  }
  const r = Number.parseInt(hexColor.slice(0, 2), 16);
  const g = Number.parseInt(hexColor.slice(2, 4), 16);
  const b = Number.parseInt(hexColor.slice(4, 6), 16);
  return [r, g, b];
}

function colorArrayToHex(color: ColorArray): string {
  return color
    .map((c) => c.toString(16).padStart(2, "0"))
    .join("")
    .toLowerCase();
}

function removeUndefinedProperties<T>(obj: T): Partial<T> {
  const result: Partial<T> = {};
  for (const key in obj) {
    if (obj[key] !== undefined) {
      result[key] = obj[key];
    }
  }
  return result;
}

function parseStringSlice(region: string | undefined): PerAxis<number> | undefined {
  if (!region || !SLICE_REGEX.test(region)) {
    return undefined;
  }
  const [x, y, z] = region.split(",").map((val) => parseStringFloat(val, 0, 1));
  if (x === undefined || y === undefined || z === undefined) {
    return undefined;
  }
  return { x, y, z };
}

function parseThreeNumberArray(levels: string | undefined): [number, number, number] | undefined {
  if (!levels) {
    return undefined;
  }
  const [low, middle, high] = levels.split(",").map((val) => parseStringFloat(val, 0, 255));
  if (low === undefined || middle === undefined || high === undefined) {
    return undefined;
  }
  return [low, middle, high];
}

function parseStringRegion(region: string | undefined): PerAxis<[number, number]> | undefined {
  if (!region || !REGION_REGEX.test(region)) {
    return undefined;
  }
  const [x, y, z] = region.split(",").map((axis): [number, number] | undefined => {
    // each is a min/max pair
    const [min, max] = axis.split(":").map((val) => parseStringFloat(val, 0, 1));
    if (min === undefined || max === undefined) {
      return undefined;
    }
    // Ensure sorted order
    return min < max ? [min, max] : [max, min];
  });
  // Check for undefined values
  if (x === undefined || y === undefined || z === undefined) {
    return undefined;
  }
  return { x, y, z };
}

<<<<<<< HEAD
function parseCameraTransform(cameraSettings: string | undefined): Partial<CameraTransform> | undefined {
  if (!cameraSettings) {
    return undefined;
  }
  const parsedCameraSettings = parseKeyValueList(cameraSettings);
  const result: Partial<CameraTransform> = {
    position: parseThreeNumberArray(parsedCameraSettings[CameraTransformKeys.Position]),
    target: parseThreeNumberArray(parsedCameraSettings[CameraTransformKeys.Target]),
    up: parseThreeNumberArray(parsedCameraSettings[CameraTransformKeys.Up]),
    rotation: parseThreeNumberArray(parsedCameraSettings[CameraTransformKeys.Rotation]),
  };
  return removeUndefinedProperties(result);
}

function serializeCameraTransform(cameraTransform: CameraTransform): string {
  return objectToKeyValueList({
    [CameraTransformKeys.Position]: cameraTransform.position.join(","),
    [CameraTransformKeys.Target]: cameraTransform.target.join(","),
    [CameraTransformKeys.Up]: cameraTransform.up.join(","),
    [CameraTransformKeys.Rotation]: cameraTransform.rotation.join(","),
  });
=======
function serializeControlPoints(controlPoints: ControlPoint[]): string {
  return controlPoints.map((cp) => `${cp.x}:${cp.opacity}:${colorArrayToHex(cp.color)}`).join(",");
}

function parseControlPoints(controlPoints: string | undefined): ControlPoint[] | undefined {
  if (!controlPoints || !CONTROL_POINTS_REGEX.test(controlPoints)) {
    return undefined;
  }
  const newControlPoints = controlPoints.split(",").map((cp) => {
    const [x, opacity, color] = cp.split(":");
    return {
      // TODO: Is there an expected range of values for x?
      x: parseStringFloat(x, -Infinity, Infinity) ?? 0,
      opacity: parseStringFloat(opacity, 0, 1) ?? 1.0,
      color: parseHexColorAsColorArray(color) ?? [255, 255, 255],
    };
  });
  // Sort control points by x value
  return newControlPoints.sort((a, b) => a.x - b.x);
>>>>>>> c8816fe8
}

//// DATA SERIALIZATION //////////////////////

/**
 * Parses a ViewerChannelSetting from a JSON object.
 * @param channelIndex Index of the channel, to be turned into a `match` value.
 * @param jsonState The serialized ViewerChannelSetting to parse, as an object.
 * @returns A ViewerChannelSetting object.
 */
export function deserializeViewerChannelSetting(
  channelIndex: number,
  jsonState: ViewerChannelSettingParams
): ViewerChannelSetting {
  // Missing/undefined fields should be handled downstream.
  const result: ViewerChannelSetting = {
    match: channelIndex,
    enabled: parseStringBoolean(jsonState[ViewerChannelSettingKeys.VolumeEnabled]),
    surfaceEnabled: parseStringBoolean(jsonState[ViewerChannelSettingKeys.SurfaceEnabled]),
    isovalue: parseStringFloat(jsonState[ViewerChannelSettingKeys.IsosurfaceValue], 0, 255),
    surfaceOpacity: parseStringFloat(jsonState[ViewerChannelSettingKeys.IsosurfaceAlpha], 0, 1),
    colorizeEnabled: parseStringBoolean(jsonState[ViewerChannelSettingKeys.Colorize]),
    colorizeAlpha: parseStringFloat(jsonState[ViewerChannelSettingKeys.ColorizeAlpha], 0, 1),
    controlPointsEnabled: parseStringBoolean(jsonState[ViewerChannelSettingKeys.ControlPointsEnabled]),
  };
  if (jsonState[ViewerChannelSettingKeys.Color] && HEX_COLOR_REGEX.test(jsonState.col)) {
    result.color = jsonState[ViewerChannelSettingKeys.Color];
  }
  if (jsonState[ViewerChannelSettingKeys.Lut] && LUT_REGEX.test(jsonState.lut)) {
    const [min, max] = jsonState[ViewerChannelSettingKeys.Lut].split(":");
    result.lut = [min.trim(), max.trim()];
  }
  if (jsonState[ViewerChannelSettingKeys.Ramp] && RAMP_REGEX.test(jsonState.rmp)) {
    const [min, max] = jsonState[ViewerChannelSettingKeys.Ramp].split(":");
    result.ramp = [Number.parseFloat(min), Number.parseFloat(max)];
  }
  if (jsonState[ViewerChannelSettingKeys.ControlPoints] && CONTROL_POINTS_REGEX.test(jsonState.cps)) {
    result.controlPoints = parseControlPoints(jsonState[ViewerChannelSettingKeys.ControlPoints]);
  }
  return result;
}

export function serializeViewerChannelSetting(channelSetting: ChannelState): ViewerChannelSettingParams {
  return {
    [ViewerChannelSettingKeys.VolumeEnabled]: channelSetting.volumeEnabled ? "1" : "0",
    [ViewerChannelSettingKeys.SurfaceEnabled]: channelSetting.isosurfaceEnabled ? "1" : "0",
    [ViewerChannelSettingKeys.IsosurfaceValue]: channelSetting.isovalue.toString(),
    [ViewerChannelSettingKeys.IsosurfaceAlpha]: channelSetting.opacity.toString(),
    [ViewerChannelSettingKeys.Colorize]: channelSetting.colorizeEnabled ? "1" : "0",
    [ViewerChannelSettingKeys.ColorizeAlpha]: channelSetting.colorizeAlpha?.toString(),
    [ViewerChannelSettingKeys.Color]: colorArrayToHex(channelSetting.color),
    [ViewerChannelSettingKeys.ControlPoints]: serializeControlPoints(channelSetting.controlPoints),
    [ViewerChannelSettingKeys.ControlPointsEnabled]: channelSetting.useControlPoints ? "1" : "0",
    [ViewerChannelSettingKeys.Ramp]: channelSetting.ramp.join(":"),
    // Note that Lut is not saved here, as it is expected as user input and is redundant with
    // the control points and ramp.
  };
}

export function deserializeViewerState(params: ViewerStateParams): Partial<ViewerState> {
  const result: Partial<ViewerState> = {
    maskAlpha: parseStringInt(params[ViewerStateKeys.Mask], 0, 100),
    imageType: parseStringEnum(params[ViewerStateKeys.Image], ImageType),
    showAxes: parseStringBoolean(params[ViewerStateKeys.Axes]),
    showBoundingBox: parseStringBoolean(params[ViewerStateKeys.BoundingBox]),
    boundingBoxColor: parseHexColorAsColorArray(params[ViewerStateKeys.BoundingBoxColor]),
    backgroundColor: parseHexColorAsColorArray(params[ViewerStateKeys.BackgroundColor]),
    autorotate: parseStringBoolean(params[ViewerStateKeys.Autorotate]),
    brightness: parseStringFloat(params[ViewerStateKeys.Brightness], 0, 100),
    density: parseStringFloat(params[ViewerStateKeys.Density], 0, 100),
    levels: parseThreeNumberArray(params[ViewerStateKeys.Levels]),
    interpolationEnabled: parseStringBoolean(params[ViewerStateKeys.Interpolation]),
    region: parseStringRegion(params[ViewerStateKeys.Region]),
    slice: parseStringSlice(params[ViewerStateKeys.Slice]),
    time: parseStringInt(params[ViewerStateKeys.Time], 0, Number.POSITIVE_INFINITY),
    renderMode: parseStringEnum(params[ViewerStateKeys.Mode], RenderMode),
    cameraTransform: parseCameraTransform(params[ViewerStateKeys.CameraTransform]),
  };

  // Handle viewmode, since they use different mappings
  // TODO: Allow lowercase
  if (params.view) {
    const viewParamToViewMode = {
      "3D": ViewMode.threeD,
      Z: ViewMode.xy,
      Y: ViewMode.xz,
      X: ViewMode.yz,
    };
    const allowedViews = Object.keys(viewParamToViewMode);
    let view: "3D" | "X" | "Y" | "Z";
    if (allowedViews.includes(params.view.toUpperCase())) {
      view = params.view.toUpperCase() as "3D" | "X" | "Y" | "Z";
    } else {
      view = "3D";
    }
    result.viewMode = viewParamToViewMode[view];
  }

  return removeUndefinedProperties(result);
}

export function serializeViewerState(state: Partial<ViewerState>): ViewerStateParams {
  // TODO: Enforce decimal places for floats/decimals?
  const result: ViewerStateParams = {
    [ViewerStateKeys.Mode]: state.renderMode,
    [ViewerStateKeys.Mask]: state.maskAlpha?.toString(),
    [ViewerStateKeys.Image]: state.imageType,
    [ViewerStateKeys.Axes]: state.showAxes ? "1" : "0",
    [ViewerStateKeys.BoundingBox]: state.showBoundingBox ? "1" : "0",
    [ViewerStateKeys.BoundingBoxColor]: state.boundingBoxColor && colorArrayToHex(state.boundingBoxColor),
    [ViewerStateKeys.BackgroundColor]: state.backgroundColor && colorArrayToHex(state.backgroundColor),
    [ViewerStateKeys.Autorotate]: state.autorotate ? "1" : "0",
    [ViewerStateKeys.Brightness]: state.brightness?.toString(),
    [ViewerStateKeys.Density]: state.density?.toString(),
    [ViewerStateKeys.Interpolation]: state.interpolationEnabled ? "1" : "0",
    [ViewerStateKeys.Region]:
      state.region && `${state.region.x.join(":")},${state.region.y.join(":")},${state.region.z.join(":")}`,
    [ViewerStateKeys.Slice]: state.slice && `${state.slice.x},${state.slice.y},${state.slice.z}`,
    [ViewerStateKeys.Levels]: state.levels?.join(","),
    [ViewerStateKeys.Time]: state.time?.toString(),
    // All CameraTransform properties will be provided when serializing viewer state
    [ViewerStateKeys.CameraTransform]:
      state.cameraTransform && serializeCameraTransform(state.cameraTransform as CameraTransform),
  };
  const viewModeToViewParam = {
    [ViewMode.threeD]: "3D",
    [ViewMode.xy]: "Z",
    [ViewMode.xz]: "Y",
    [ViewMode.yz]: "X",
  };
  result[ViewerStateKeys.View] = state.viewMode && viewModeToViewParam[state.viewMode];
  return removeUndefinedProperties(result);
}

function parseDeprecatedChannelSettings(params: DeprecatedParams): ViewerChannelSettings | undefined {
  // old, deprecated channels model
  if (params.ch) {
    // ?ch=1,2
    // ?luts=0,255,0,255
    // ?colors=ff0000,00ff00
    const initialChannelSettings: ViewerChannelSettings = {
      groups: [{ name: "Channels", channels: [] }],
    };
    const ch = initialChannelSettings.groups[0].channels;

    const channelsOn = params.ch.split(",").map((numstr) => Number.parseInt(numstr, 10));
    for (let i = 0; i < channelsOn.length; ++i) {
      ch.push({ match: channelsOn[i], enabled: true });
    }
    // look for luts or color
    if (params.luts) {
      const luts = params.luts.split(",");
      if (luts.length !== ch.length * 2) {
        console.warn("ILL-FORMED QUERYSTRING: luts must have a min/max for each ch");
      } else {
        for (let i = 0; i < ch.length; ++i) {
          ch[i]["lut"] = [luts[i * 2], luts[i * 2 + 1]];
        }
      }
    }
    if (params.colors) {
      const colors = params.colors.split(",");
      if (colors.length !== ch.length) {
        console.warn("ILL-FORMED QUERYSTRING: if colors specified, must have a color for each ch");
      } else {
        for (let i = 0; i < ch.length; ++i) {
          ch[i]["color"] = colors[i];
        }
      }
    }
    return initialChannelSettings;
  }
  return undefined;
}

function parseChannelSettings(params: ChannelParams): ViewerChannelSettings | undefined {
  // Channels keys are formatted as `c0`, `c1`, etc., and the value is string containing
  // a comma-separated list of key-value pairs.
  const channelIndexToSettings: Map<number, ViewerChannelSetting> = new Map();
  Object.keys(params).forEach((key) => {
    if (isChannelKey(key)) {
      const channelIndex = Number.parseInt(key.slice(1), 10);
      try {
        const channelData = parseKeyValueList(params[key]!);
        const channelSetting = deserializeViewerChannelSetting(channelIndex, channelData as ViewerChannelSettingParams);
        channelIndexToSettings.set(channelIndex, channelSetting);
      } catch (e) {
        console.warn(
          `url_utils.getArgsFromParams: Failed to parse channel settings for channel ${channelIndex} from URL parameters.`,
          e
        );
      }
    }
  });
  if (channelIndexToSettings.size > 0) {
    const groups: ViewerChannelSettings["groups"] = [
      {
        name: "Channels",
        channels: Array.from(channelIndexToSettings.values()),
      },
    ];
    return { groups };
  }

  return undefined;
}

//// FULL URL PARSING //////////////////////
async function loadDataset(dataset: string, id: string): Promise<Partial<AppProps>> {
  const db = new FirebaseRequest();
  const args: Partial<AppProps> = {};

  const datasets = await db.getAvailableDatasets();

  let datasetMeta: DatasetMetaData | undefined = undefined;
  for (const d of datasets) {
    const innerDatasets = d.datasets!;
    const names = Object.keys(innerDatasets);
    const matchingName = names.find((name) => name === dataset);
    if (matchingName) {
      datasetMeta = innerDatasets[matchingName];
      break;
    }
  }
  if (datasetMeta === undefined) {
    console.error(`No matching dataset: ${dataset}`);
    return {};
  }

  const datasetData = await db.selectDataset(datasetMeta.manifest!);
  const baseUrl = datasetData.volumeViewerDataRoot + "/";
  args.imageDownloadHref = datasetData.downloadRoot + "/" + id;
  // args.fovDownloadHref = datasetData.downloadRoot + "/" + id;

  const fileInfo = await db.getFileInfoByCellId(id);
  args.imageUrl = baseUrl + fileInfo!.volumeviewerPath;
  args.parentImageUrl = baseUrl + fileInfo!.fovVolumeviewerPath;

  return args;
}

/**
 * Parses a set of URL search parameters into a set of args/props for the viewer.
 * @param urlSearchParams
 */
export async function parseViewerUrlParams(urlSearchParams: URLSearchParams): Promise<{
  args: Partial<AppProps>;
  viewerSettings: Partial<ViewerState>;
}> {
  const params = getAllowedParams(urlSearchParams);
  let args: Partial<AppProps> = {};
  // Parse viewer state
  const viewerSettings: Partial<ViewerState> = deserializeViewerState(params);

  // Parse channel settings. If per-channel settings are provided, they will override
  // the old `ch` query parameter.
  const deprecatedChannelSettings = parseDeprecatedChannelSettings(params);
  const channelSettings = parseChannelSettings(params);
  args.viewerChannelSettings = channelSettings ?? deprecatedChannelSettings;

  // Parse data sources (URL or dataset/id pair)
  if (params.url) {
    const imageUrls = tryDecodeURLList(params.url) ?? decodeURL(params.url);
    const firstUrl = Array.isArray(imageUrls) ? imageUrls[0] : imageUrls;

    args.cellId = "1";
    args.imageUrl = imageUrls;
    // this is invalid for zarr?
    args.imageDownloadHref = firstUrl;
    args.parentImageUrl = "";
    args.parentImageDownloadHref = "";
    // Check if channel settings are already provided (through per-channel settings or
    // old `ch` query param, or included in JSON files). If not, make first three
    // channels visible by default.
    if (!firstUrl.endsWith("json") && !args.viewerChannelSettings) {
      args.viewerChannelSettings = {
        groups: [
          // first 3 channels on by default!
          {
            name: "Channels",
            channels: [
              { match: [0, 1, 2], enabled: true },
              { match: "(.+)", enabled: false },
            ],
          },
        ],
      };
    }
  } else if (params.dataset && params.id) {
    // ?dataset=aics_hipsc_v2020.1&id=232265
    const datasetArgs = await loadDataset(params.dataset, params.id);
    args = { ...args, ...datasetArgs };
  }

  return { args: removeUndefinedProperties(args), viewerSettings: removeUndefinedProperties(viewerSettings) };
}

/**
 * Serializes the ViewerState and ChannelState of a ViewerStateContext into a URLSearchParams object.
 * @param state ViewerStateContext to serialize.
 */
export function serializeViewerUrlParams(state: Partial<ViewerStateContextType>): AppParams {
  // TODO: Unit tests for this function
  const params = serializeViewerState(state);

  const channelParams = state.channelSettings?.reduce<Record<string, string>>(
    (acc, channelSetting, index): Record<string, string> => {
      const key = `c${index}`;
      acc[key] = objectToKeyValueList(serializeViewerChannelSetting(channelSetting) as Record<string, string>);
      return acc;
    },
    {} as Record<string, string>
  );

  return { ...params, ...channelParams };
}

export function isValidUrl(url: string): boolean {
  return url.startsWith("http");
}<|MERGE_RESOLUTION|>--- conflicted
+++ resolved
@@ -14,11 +14,7 @@
 import { ColorArray } from "../../src/aics-image-viewer/shared/utils/colorRepresentations";
 import { PerAxis } from "../../src/aics-image-viewer/shared/types";
 import { clamp } from "./math_utils";
-<<<<<<< HEAD
-import { CameraTransform } from "@aics/volume-viewer";
-=======
-import { ControlPoint } from "@aics/volume-viewer";
->>>>>>> c8816fe8
+import { CameraTransform, ControlPoint } from "@aics/volume-viewer";
 
 const CHANNEL_STATE_KEY_REGEX = /^c[0-9]+$/;
 /** Match colon-separated pairs of alphanumeric strings */
@@ -463,7 +459,6 @@
   return { x, y, z };
 }
 
-<<<<<<< HEAD
 function parseCameraTransform(cameraSettings: string | undefined): Partial<CameraTransform> | undefined {
   if (!cameraSettings) {
     return undefined;
@@ -485,7 +480,8 @@
     [CameraTransformKeys.Up]: cameraTransform.up.join(","),
     [CameraTransformKeys.Rotation]: cameraTransform.rotation.join(","),
   });
-=======
+}
+
 function serializeControlPoints(controlPoints: ControlPoint[]): string {
   return controlPoints.map((cp) => `${cp.x}:${cp.opacity}:${colorArrayToHex(cp.color)}`).join(",");
 }
@@ -505,7 +501,6 @@
   });
   // Sort control points by x value
   return newControlPoints.sort((a, b) => a.x - b.x);
->>>>>>> c8816fe8
 }
 
 //// DATA SERIALIZATION //////////////////////
