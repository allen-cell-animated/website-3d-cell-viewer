--- conflicted
+++ resolved
@@ -66,16 +66,8 @@
       {
         test: /\.css$/,
         use: [
-<<<<<<< HEAD
-          {
-            loader: MiniCssExtractPlugin.loader,
-            options: {publicPath: "./"}
-          },
-          "css-loader",
-=======
           MiniCssExtractPlugin.loader,
           'css-loader'
->>>>>>> adb0d7a6
         ]
       },
       {
